<<<<<<< HEAD
v3.0.6
------
- Changed max bones to 256

Bug Fixes:
- Updated Slang to 0.10.30. Fixes SceneEditor shaders in Vulkan configs
- Apply scaling transforms in animations
- Fixed interpolation issues at the end of animations
=======
v3.whatever-render-graph-is
---------------------------
- Added a PatternGenerator interface to help sample pattern. DxSamplePattern and HaltonSamplePattern implement the interface
- A Camera object can accept a PatternGenerator object. It will be used to jitter the camera on every beginFrame() call
- Changed the GUI font to a monospace font (consolas bold)
- The profiler results are not displayed in a GUI window
>>>>>>> 8f160d67

v3.0.5
------
- Added support for exporting BMP and TGA images.
- Added `ConstantBuffer::renderUI()` to automatically render UI for editing a constant buffer's values.

Bug Fixes:
- Fixed crash when setting ForwardRenderer sample to MSAA with sample count 1
- std::string version of Gui::addTextBox() now correctly updates the user's string
- Fixed row-pitch calculation when copying texture subresources in DX12

v3.0.4
------
- Updated Slang to 0.10.24
- Added an option to create a `Program` from a string
- Added `CopyContext::updateSubresourceData()` which allows updating a region of a subresource
- Added `Program::Desc` has a new function - `setShaderModel()`. It allows the user to request shader-model 6.x, which will use dxcompiler instead of FXC
- Added support for double-quotes when parsing command line arguments. Text surrounded by double-quotes will be considered a single argument.

v3.0.3
------
- Added FXAA as an effect
- Support programmable sample position - `Fbo::setSamplePositions()` (DX only)
- Added RenderContext::resolveResource() and RenderContext::resolveSubresource() MSAA resolve functions
- Added support for setting shading model through fscene files and load flags. Also editable in Scene Editor

v3.0.2
------
- Various bug fixes
- Fixed Vulkan error spam seen when running Falcor's included samples
- Updated API abstraction interfaces to return const-ref where applicable
- Fixed crash when handling mouse/keyboard messages after the renderer has shut down

v3.0.1
------
- Added RenderContext::StateBindFlags, which allows the user to control which part of the `GraphicsState` will be bound to the pipeline
- Added helper functions to initialize D3D12 state-objects descs (root-signature, GSO-desc)
- Added a function that creates a texture from an resource API handle
- Added a new sample: LightProbeViewer. Allows you to see how light probe images look after pre-integration with various sample counts and materials.<|MERGE_RESOLUTION|>--- conflicted
+++ resolved
@@ -1,4 +1,3 @@
-<<<<<<< HEAD
 v3.0.6
 ------
 - Changed max bones to 256
@@ -7,14 +6,12 @@
 - Updated Slang to 0.10.30. Fixes SceneEditor shaders in Vulkan configs
 - Apply scaling transforms in animations
 - Fixed interpolation issues at the end of animations
-=======
 v3.whatever-render-graph-is
 ---------------------------
 - Added a PatternGenerator interface to help sample pattern. DxSamplePattern and HaltonSamplePattern implement the interface
 - A Camera object can accept a PatternGenerator object. It will be used to jitter the camera on every beginFrame() call
 - Changed the GUI font to a monospace font (consolas bold)
 - The profiler results are not displayed in a GUI window
->>>>>>> 8f160d67
 
 v3.0.5
 ------
