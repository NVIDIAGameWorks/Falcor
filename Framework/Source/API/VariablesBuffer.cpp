/***************************************************************************
# Copyright (c) 2015, NVIDIA CORPORATION. All rights reserved.
#
# Redistribution and use in source and binary forms, with or without
# modification, are permitted provided that the following conditions
# are met:
#  * Redistributions of source code must retain the above copyright
#    notice, this list of conditions and the following disclaimer.
#  * Redistributions in binary form must reproduce the above copyright
#    notice, this list of conditions and the following disclaimer in the
#    documentation and/or other materials provided with the distribution.
#  * Neither the name of NVIDIA CORPORATION nor the names of its
#    contributors may be used to endorse or promote products derived
#    from this software without specific prior written permission.
#
# THIS SOFTWARE IS PROVIDED BY THE COPYRIGHT HOLDERS ``AS IS'' AND ANY
# EXPRESS OR IMPLIED WARRANTIES, INCLUDING, BUT NOT LIMITED TO, THE
# IMPLIED WARRANTIES OF MERCHANTABILITY AND FITNESS FOR A PARTICULAR
# PURPOSE ARE DISCLAIMED.  IN NO EVENT SHALL THE COPYRIGHT OWNER OR
# CONTRIBUTORS BE LIABLE FOR ANY DIRECT, INDIRECT, INCIDENTAL, SPECIAL,
# EXEMPLARY, OR CONSEQUENTIAL DAMAGES (INCLUDING, BUT NOT LIMITED TO,
# PROCUREMENT OF SUBSTITUTE GOODS OR SERVICES; LOSS OF USE, DATA, OR
# PROFITS; OR BUSINESS INTERRUPTION) HOWEVER CAUSED AND ON ANY THEORY
# OF LIABILITY, WHETHER IN CONTRACT, STRICT LIABILITY, OR TORT
# (INCLUDING NEGLIGENCE OR OTHERWISE) ARISING IN ANY WAY OUT OF THE USE
# OF THIS SOFTWARE, EVEN IF ADVISED OF THE POSSIBILITY OF SUCH DAMAGE.
***************************************************************************/
#include "Framework.h"
#include "VariablesBuffer.h"
#include "Graphics/Program/ProgramVersion.h"
#include "Buffer.h"
#include "glm/glm.hpp"
#include "Texture.h"
#include "Graphics/Program/ProgramReflection.h"
#include "API/Device.h"
#include <cstring>

namespace Falcor
{
    template<typename VarType>
    ReflectionBasicType::Type getReflectionTypeFromCType()
    {
#define c_to_prog(cType, progType) if(typeid(VarType) == typeid(cType)) return ReflectionBasicType::Type::progType;
        c_to_prog(bool,  Bool);
        c_to_prog(bvec2, Bool2);
        c_to_prog(bvec3, Bool3);
        c_to_prog(bvec4, Bool4);

        c_to_prog(int32_t, Int);
        c_to_prog(ivec2, Int2);
        c_to_prog(ivec3, Int3);
        c_to_prog(ivec4, Int4);

        c_to_prog(uint32_t, Uint);
        c_to_prog(uvec2, Uint2);
        c_to_prog(uvec3, Uint3);
        c_to_prog(uvec4, Uint4);

        c_to_prog(float,     Float);
        c_to_prog(glm::vec2, Float2);
        c_to_prog(glm::vec3, Float3);
        c_to_prog(glm::vec4, Float4);

        c_to_prog(glm::mat2,   Float2x2);
        c_to_prog(glm::mat2x3, Float2x3);
        c_to_prog(glm::mat2x4, Float2x4);

        c_to_prog(glm::mat3  , Float3x3);
        c_to_prog(glm::mat3x2, Float3x2);
        c_to_prog(glm::mat3x4, Float3x4);
        
        c_to_prog(glm::mat4, Float4x4);
        c_to_prog(glm::mat4x2, Float4x2);
        c_to_prog(glm::mat4x3, Float4x3);

#undef c_to_prog
        should_not_get_here();
        return ReflectionBasicType::Type::Unknown;
    }

<<<<<<< HEAD
    VariablesBuffer::VariablesBuffer(const std::string& name, const ReflectionResourceType::SharedConstPtr& pReflectionType, size_t elementSize, size_t elementCount, BindFlags bindFlags, CpuAccess cpuAccess) :
       mName(name), mpReflector(pReflectionType), Buffer(elementSize * elementCount, bindFlags, cpuAccess), mElementCount(elementCount), mElementSize(elementSize)
    {
        Buffer::apiInit(false);
        mData.assign(mSize, 0);
    }

    size_t VariablesBuffer::getVariableOffset(const std::string& varName) const
    {
        size_t offset = 0;
        const auto& pVar = mpReflector->findMember(varName);
        return pVar ? pVar->getOffset() : kInvalidOffset;
    }

    bool VariablesBuffer::uploadToGPU(size_t offset, size_t size)
    {
        if(mDirty == false)
        {
            return false;
        }

        if(size == -1)
        {
            size = mSize - offset;
        }

        if(size + offset > mSize)
        {
            logWarning("VariablesBuffer::uploadToGPU() - trying to upload more data than what the buffer contains. Call is ignored.");
            return false;
        }

        updateData(mData.data(), offset, size);
        mDirty = false;
        return true;
    }

=======
>>>>>>> e6fc0081
    template<typename VarType>
    bool checkVariableType(const ReflectionType* pShaderType, const std::string& name, const std::string& bufferName)
    {
#if _LOG_ENABLED
        auto callType = getReflectionTypeFromCType<VarType>();
        const ReflectionBasicType* pBasicType = pShaderType->asBasicType();
        ReflectionBasicType::Type shaderType = pBasicType ? pBasicType->getType() : ReflectionBasicType::Type::Unknown;
        // Check that the types match
        if(callType != shaderType)
        {
            std::string msg("Error when setting variable \"");
            msg += name + "\" to buffer \"" + bufferName + "\".\n";
            msg += "Type mismatch.\nsetVariable() was called with Type " + to_string(callType) + ".\nVariable was declared with Type " + to_string(shaderType) + ".\n\n";
            logError(msg);
            assert(0);
            return false;
        }
#endif
        return true;
    }

    template<typename VarType>
    bool checkVariableByOffset(size_t offset, size_t count, const ReflectionResourceType* pReflection)
    {
#if _LOG_ENABLED
<<<<<<< HEAD
        // Make sure the first element matches what is expected
        const ReflectionResourceType::OffsetDesc& desc = pReflection->getOffsetDesc(offset);
        if (desc.type == ReflectionBasicType::Type::Unknown)
=======
        // Find the variable
        for(auto a = pBufferDesc->varBegin() ; a != pBufferDesc->varEnd() ; a++)
>>>>>>> e6fc0081
        {
            logError("Trying to set a variable at offset " + std::to_string(offset) + " but this offset is not used in the buffer");
            return false;
        }

        ReflectionBasicType::Type callType = getReflectionTypeFromCType<VarType>();
        if (desc.type != callType)
        {
            logError("Error when setting variable at offset " + std::to_string(offset) + ". Type mismatch. Expecting " + to_string(desc.type) + " but the user provided a " + to_string(callType));
            return false;
        }

<<<<<<< HEAD
        if (count != 0 && count > desc.count)
        {
            logError("Error when setting variable at offset " + std::to_string(offset) + ". Trying to set too many array elements.");
            return false;
=======
            if(checkThis)
            {
                if(varDesc.arraySize == 0)
                {
                    if(count > 1 && varName.find('[') == std::string::npos)
                    {
                        std::string Msg("Error when setting constant by offset. Found constant \"" + varName + "\" which is not an array, but trying to set more than 1 element");
                        logError(Msg);
                        return false;
                    }
                }
                else if(arrayIndex + count > varDesc.arraySize)
                {
                    std::string Msg("Error when setting constant by offset. Found constant \"" + varName + "\" with array size " + std::to_string(varDesc.arraySize));
                    Msg += ". Trying to set " + std::to_string(count) + " elements, starting at index " + std::to_string(arrayIndex) + ", which will cause out-of-bound access. Ignoring call.";
                    logError(Msg);
                    return false;
                }
                return checkVariableType<VarType>(varDesc.type, varName + "(Set by offset)", pBufferDesc->getName());
            }
>>>>>>> e6fc0081
        }
        return true;
#else
        return true;
#endif
    }

    VariablesBuffer::~VariablesBuffer() = default;

    VariablesBuffer::VariablesBuffer(const ProgramReflection::BufferReflection::SharedConstPtr& pReflector, size_t elementSize, size_t elementCount, BindFlags bindFlags, CpuAccess cpuAccess) :
        mpReflector(pReflector), Buffer(elementSize * elementCount, bindFlags, cpuAccess), mElementCount(elementCount), mElementSize(elementSize)
    {
        Buffer::apiInit(false);
        mData.assign(mSize, 0);
    }

    size_t VariablesBuffer::getVariableOffset(const std::string& varName) const
    {
        size_t offset;
        mpReflector->getVariableData(varName, offset);
        return offset;
    }

    bool VariablesBuffer::uploadToGPU(size_t offset, size_t size)
    {
        if(mDirty == false)
        {
            return false;
        }

        if(size == -1)
        {
            size = mSize - offset;
        }

        if(size + offset > mSize)
        {
            logWarning("VariablesBuffer::uploadToGPU() - trying to upload more data than what the buffer contains. Call is ignored.");
            return false;
        }

        updateData(mData.data(), offset, size);
        mDirty = false;
        return true;
    }

#define verify_element_index() if(elementIndex >= mElementCount) {logWarning(std::string(__FUNCTION__) + ": elementIndex is out-of-bound. Ignoring call."); return;}

    template<typename VarType> 
    void VariablesBuffer::setVariable(size_t offset, size_t elementIndex, const VarType& value)
    {
        verify_element_index();
        if(checkVariableByOffset<VarType>(offset, 0, mpReflector.get()))
        {
            const uint8_t* pVar = mData.data() + offset + elementIndex * mElementSize;
            *(VarType*)pVar = value;
            mDirty = true;
        }
    }

#define set_constant_by_offset(_t) template void VariablesBuffer::setVariable(size_t offset, size_t elementIndex, const _t& value)
    set_constant_by_offset(bool);
    set_constant_by_offset(glm::bvec2);
    set_constant_by_offset(glm::bvec3);
    set_constant_by_offset(glm::bvec4);

    set_constant_by_offset(uint32_t);
    set_constant_by_offset(glm::uvec2);
    set_constant_by_offset(glm::uvec3);
    set_constant_by_offset(glm::uvec4);

    set_constant_by_offset(int32_t);
    set_constant_by_offset(glm::ivec2);
    set_constant_by_offset(glm::ivec3);
    set_constant_by_offset(glm::ivec4);

    set_constant_by_offset(float);
    set_constant_by_offset(glm::vec2);
    set_constant_by_offset(glm::vec3);
    set_constant_by_offset(glm::vec4);

    set_constant_by_offset(glm::mat2);
    set_constant_by_offset(glm::mat2x3);
    set_constant_by_offset(glm::mat2x4);

    set_constant_by_offset(glm::mat3);
    set_constant_by_offset(glm::mat3x2);
    set_constant_by_offset(glm::mat3x4);

    set_constant_by_offset(glm::mat4);
    set_constant_by_offset(glm::mat4x2);
    set_constant_by_offset(glm::mat4x3);

    set_constant_by_offset(uint64_t);

#undef set_constant_by_offset

    template<typename VarType>
    void VariablesBuffer::setVariable(const std::string& name, size_t element, const VarType& value)
    {
<<<<<<< HEAD
        const auto& pVar = mpReflector->findMember(name);
        bool valid = true;
        if((_LOG_ENABLED == 0) || (pVar && checkVariableType<VarType>(pVar->getType().get(), name, mName)))
=======
        size_t offset;
        const auto* pVar = mpReflector->getVariableData(name, offset);
        if((_LOG_ENABLED == 0) || (offset != ProgramReflection::kInvalidLocation && checkVariableType<VarType>(pVar->type, name, mpReflector->getName())))
>>>>>>> e6fc0081
        {
            setVariable<VarType>(pVar->getOffset(), element, value);
        }
    }

#define set_constant_by_name(_t) template void VariablesBuffer::setVariable(const std::string& name, size_t element, const _t& value)

    set_constant_by_name(bool);
    set_constant_by_name(glm::bvec2);
    set_constant_by_name(glm::bvec3);
    set_constant_by_name(glm::bvec4);

    set_constant_by_name(uint32_t);
    set_constant_by_name(glm::uvec2);
    set_constant_by_name(glm::uvec3);
    set_constant_by_name(glm::uvec4);

    set_constant_by_name(int32_t);
    set_constant_by_name(glm::ivec2);
    set_constant_by_name(glm::ivec3);
    set_constant_by_name(glm::ivec4);

    set_constant_by_name(float);
    set_constant_by_name(glm::vec2);
    set_constant_by_name(glm::vec3);
    set_constant_by_name(glm::vec4);

    set_constant_by_name(glm::mat2);
    set_constant_by_name(glm::mat2x3);
    set_constant_by_name(glm::mat2x4);

    set_constant_by_name(glm::mat3);
    set_constant_by_name(glm::mat3x2);
    set_constant_by_name(glm::mat3x4);

    set_constant_by_name(glm::mat4);
    set_constant_by_name(glm::mat4x2);
    set_constant_by_name(glm::mat4x3);

    set_constant_by_name(uint64_t);
#undef set_constant_by_name

    template<typename VarType> 
    void VariablesBuffer::setVariableArray(size_t offset, size_t elementIndex, const VarType* pValue, size_t count)
    {
        verify_element_index();
        if(checkVariableByOffset<VarType>(offset, count, mpReflector.get()))
        {
            const uint8_t* pVar = mData.data() + offset;
            VarType* pData = (VarType*)pVar + elementIndex * mElementSize;
            for(size_t i = 0; i < count; i++)
            {
                pData[i] = pValue[i];
            }
            mDirty = true;
        }
    }

#define set_constant_array_by_offset(_t) template void VariablesBuffer::setVariableArray(size_t offset, size_t elementIndex, const _t* pValue, size_t count)

    set_constant_array_by_offset(bool);
    set_constant_array_by_offset(glm::bvec2);
    set_constant_array_by_offset(glm::bvec3);
    set_constant_array_by_offset(glm::bvec4);

    set_constant_array_by_offset(uint32_t);
    set_constant_array_by_offset(glm::uvec2);
    set_constant_array_by_offset(glm::uvec3);
    set_constant_array_by_offset(glm::uvec4);

    set_constant_array_by_offset(int32_t);
    set_constant_array_by_offset(glm::ivec2);
    set_constant_array_by_offset(glm::ivec3);
    set_constant_array_by_offset(glm::ivec4);

    set_constant_array_by_offset(float);
    set_constant_array_by_offset(glm::vec2);
    set_constant_array_by_offset(glm::vec3);
    set_constant_array_by_offset(glm::vec4);

    set_constant_array_by_offset(glm::mat2);
    set_constant_array_by_offset(glm::mat2x3);
    set_constant_array_by_offset(glm::mat2x4);

    set_constant_array_by_offset(glm::mat3);
    set_constant_array_by_offset(glm::mat3x2);
    set_constant_array_by_offset(glm::mat3x4);

    set_constant_array_by_offset(glm::mat4);
    set_constant_array_by_offset(glm::mat4x2);
    set_constant_array_by_offset(glm::mat4x3);

    set_constant_array_by_offset(uint64_t);

#undef set_constant_array_by_offset

    template<typename VarType>
    void VariablesBuffer::setVariableArray(const std::string& name, size_t elementIndex, const VarType* pValue, size_t count)
    {
        const auto& pVar = mpReflector->findMember(name);
        if( _LOG_ENABLED == 0 || (pVar && checkVariableType<VarType>(pVar->getType().get(), name, mName)))
        {
#if _LOG_ENABLED
            if (pVar->getType()->asArrayType() == nullptr)
            {
                logWarning("Can't use VariablesBuffer::setVariableArray() on " + name + ". It is not an array.");
                return;
            }

            // #PARAMBLOCK
//             if (count - elementIndex > pVar->getType()->getArraySize())
//             {
//                 logWarning("VariablesBuffer::setVariableArray() - setting to many elements. Clamping...");
//                 count = pVar->getType()->getArraySize() - elementIndex;
//             }
#endif
            setVariableArray(pVar->getOffset(), elementIndex, pValue, count);
        }
    }

#define set_constant_array_by_string(_t) template void VariablesBuffer::setVariableArray(const std::string& name, size_t elementIndex, const _t* pValue, size_t count)

    set_constant_array_by_string(bool);
    set_constant_array_by_string(glm::bvec2);
    set_constant_array_by_string(glm::bvec3);
    set_constant_array_by_string(glm::bvec4);

    set_constant_array_by_string(uint32_t);
    set_constant_array_by_string(glm::uvec2);
    set_constant_array_by_string(glm::uvec3);
    set_constant_array_by_string(glm::uvec4);

    set_constant_array_by_string(int32_t);
    set_constant_array_by_string(glm::ivec2);
    set_constant_array_by_string(glm::ivec3);
    set_constant_array_by_string(glm::ivec4);

    set_constant_array_by_string(float);
    set_constant_array_by_string(glm::vec2);
    set_constant_array_by_string(glm::vec3);
    set_constant_array_by_string(glm::vec4);

    set_constant_array_by_string(glm::mat2);
    set_constant_array_by_string(glm::mat2x3);
    set_constant_array_by_string(glm::mat2x4);

    set_constant_array_by_string(glm::mat3);
    set_constant_array_by_string(glm::mat3x2);
    set_constant_array_by_string(glm::mat3x4);

    set_constant_array_by_string(glm::mat4);
    set_constant_array_by_string(glm::mat4x2);
    set_constant_array_by_string(glm::mat4x3);

    set_constant_array_by_string(uint64_t);

#undef set_constant_array_by_string

    void VariablesBuffer::setBlob(const void* pSrc, size_t offset, size_t size)
    {
        if((_LOG_ENABLED != 0) && (offset + size > mSize))
        {
            std::string Msg("Error when setting blob to buffer\"");
            Msg += mName + "\". Blob to large and will result in overflow. Ignoring call.";
            logError(Msg);
            return;
        }
        std::memcpy(mData.data() + offset, pSrc, size);
        mDirty = true;
    }
<<<<<<< HEAD
=======

    bool checkResourceDimension(const Texture* pTexture, const ProgramReflection::Resource* pResourceDesc, const std::string& name, const std::string& bufferName)
    {
#if _LOG_ENABLED

        bool dimsMatch = false;
        bool formatMatch = false;

        Texture::Type texDim = pTexture->getType();
        bool isArray = pTexture->getArraySize() > 1;

        // Check if the dimensions match
        switch(pResourceDesc->dims)
        {
        case ProgramReflection::Resource::Dimensions::Texture1D:
            dimsMatch = (texDim == Texture::Type::Texture1D) && (isArray == false);
            break;
        case ProgramReflection::Resource::Dimensions::Texture2D:
            dimsMatch = (texDim == Texture::Type::Texture2D) && (isArray == false);
            break;
        case ProgramReflection::Resource::Dimensions::Texture3D:
            dimsMatch = (texDim == Texture::Type::Texture3D) && (isArray == false);
            break;
        case ProgramReflection::Resource::Dimensions::TextureCube:
            dimsMatch = (texDim == Texture::Type::TextureCube) && (isArray == false);
            break;
        case ProgramReflection::Resource::Dimensions::Texture1DArray:
            dimsMatch = (texDim == Texture::Type::Texture1D) && isArray;
            break;
        case ProgramReflection::Resource::Dimensions::Texture2DArray:
            dimsMatch = (texDim == Texture::Type::Texture2D);
            break;
        case ProgramReflection::Resource::Dimensions::Texture2DMS:
            dimsMatch = (texDim == Texture::Type::Texture2DMultisample) && (isArray == false);
            break;
        case ProgramReflection::Resource::Dimensions::Texture2DMSArray:
            dimsMatch = (texDim == Texture::Type::Texture2DMultisample);
            break;
        case ProgramReflection::Resource::Dimensions::TextureCubeArray:
            dimsMatch = (texDim == Texture::Type::TextureCube) && isArray;
            break;
        case ProgramReflection::Resource::Dimensions::Buffer:
            break;
        default:
            should_not_get_here();
        }

        // Check if the resource Type match
        FormatType texFormatType = getFormatType(pTexture->getFormat());

        switch(pResourceDesc->retType)
        {
        case ProgramReflection::Resource::ReturnType::Float:
            formatMatch = (texFormatType == FormatType::Float) || (texFormatType == FormatType::Snorm) || (texFormatType == FormatType::Unorm) || (texFormatType == FormatType::UnormSrgb);
            break;
        case ProgramReflection::Resource::ReturnType::Int:
            formatMatch = (texFormatType == FormatType::Sint);
            break;
        case ProgramReflection::Resource::ReturnType::Uint:
            formatMatch = (texFormatType == FormatType::Uint);
            break;
        default:
            should_not_get_here();
        }
        if((dimsMatch && formatMatch) == false)
        {
            std::string msg("Error when setting texture \"");
            msg += name + "\".\n";
            if(dimsMatch == false)
            {
                msg += "Dimensions mismatch.\nTexture has Type " + to_string(texDim) + (isArray ? "Array" : "") + ".\nVariable has Type " + to_string(pResourceDesc->dims) + ".\n";
            }

            if(formatMatch == false)
            {
                msg += "Format mismatch.\nTexture has format Type " + to_string(texFormatType) + ".\nVariable has Type " + to_string(pResourceDesc->retType) + ".\n";
            }

            msg += "\nError when setting resource to buffer " + bufferName;
            logError(msg);
            return false;
        }
#endif
        return true;
    }

    const ProgramReflection::Resource* getResourceDesc(const std::string& name, const ProgramReflection::BufferReflection* pReflector)
    {
        return pReflector->getResourceData(name);
    }

    void VariablesBuffer::setTexture(size_t offset, const Texture* pTexture, const Sampler* pSampler)
    {
        bool bOK = true;
#if _LOG_ENABLED
        // Debug checks
        if(pTexture)
        {
            for(auto a = mpReflector->varBegin() ; a != mpReflector->varEnd() ; a++)
            {
                const auto& varDesc = a->second;
                const auto& varName = a->first;
                if(varDesc.type == ProgramReflection::Variable::Type::Resource)
                {
                    size_t ArrayIndex = 0;
                    bool bCheck = (varDesc.location == offset);

                    // Check arrays
                    if(varDesc.arrayStride > 0 && offset > varDesc.location)
                    {
                        size_t Stride = offset - varDesc.location;
                        if((Stride % varDesc.arrayStride) == 0)
                        {
                            ArrayIndex = Stride / varDesc.arrayStride;
                            if(ArrayIndex < varDesc.arraySize)
                            {
                                bCheck = true;
                            }
                        }
                    }

                    if(bCheck)
                    {
                        const auto& pResource = getResourceDesc(varName, mpReflector.get());
                        assert(pResource != nullptr);                
                        if(pResource->type != ProgramReflection::Resource::ResourceType::Sampler)
                        {
                            bOK = checkResourceDimension(pTexture, pResource, varName, mpReflector->getName());
                            break;
                        }
                    }
                }
            }

            if(bOK == false)
            {
                std::string msg("Error when setting texture by offset. No variable found at offset ");
                msg += std::to_string(offset) + ". Ignoring call";
                logError(msg);
            }
        }
#endif

        if(bOK)
        {
            mDirty = true;
            setTextureInternal(offset, pTexture, pSampler);
        }
    }

    void VariablesBuffer::setTexture(const std::string& name, const Texture* pTexture, const Sampler* pSampler)
    {
        size_t offset;
        mpReflector->getVariableData(name, offset);
        if(offset != ProgramReflection::kInvalidLocation)
        {
            bool bOK = true;
#if _LOG_ENABLED == 1
            if(pTexture != nullptr)
            {
                const auto pDesc = getResourceDesc(name, mpReflector.get());
                bOK = (pDesc != nullptr) && checkResourceDimension(pTexture, pDesc, name, mpReflector->getName());
            }
#endif
            if(bOK)
            {
                setTexture(offset, pTexture, pSampler);
            }
        }
    }

    void VariablesBuffer::setTextureArray(const std::string& name, const Texture* pTexture[], const Sampler* pSampler, size_t count)
    {
        size_t offset;
        const auto& pVarDesc = mpReflector->getVariableData(name, offset);

        if(pVarDesc)
        {
            if(pVarDesc->arraySize < count)
            {
                logWarning("Error when setting textures array. 'count' is larger than the array size. Ignoring out-of-bound elements");
                count = pVarDesc->arraySize;
            }

            for(uint32_t i = 0; i < count; i++)
            {
                bool bOK = true;
#if _LOG_ENABLED == 1
                if(pTexture[i] != nullptr)
                {
                    const auto& pDesc = getResourceDesc(name, mpReflector.get());
                    bOK = (pDesc) && checkResourceDimension(pTexture[i], pDesc, name, mpReflector->getName());
                }
#endif
                if(bOK)
                {
                    setTexture(offset + i * sizeof(uint64_t), pTexture[i], pSampler);
                }
            }
        }
    }

    void VariablesBuffer::setTextureInternal(size_t offset, const Texture* pTexture, const Sampler* pSampler)
    {

    }
>>>>>>> e6fc0081
}<|MERGE_RESOLUTION|>--- conflicted
+++ resolved
@@ -37,6 +37,8 @@
 
 namespace Falcor
 {
+    VariablesBuffer::~VariablesBuffer() = default;
+
     template<typename VarType>
     ReflectionBasicType::Type getReflectionTypeFromCType()
     {
@@ -78,7 +80,6 @@
         return ReflectionBasicType::Type::Unknown;
     }
 
-<<<<<<< HEAD
     VariablesBuffer::VariablesBuffer(const std::string& name, const ReflectionResourceType::SharedConstPtr& pReflectionType, size_t elementSize, size_t elementCount, BindFlags bindFlags, CpuAccess cpuAccess) :
        mName(name), mpReflector(pReflectionType), Buffer(elementSize * elementCount, bindFlags, cpuAccess), mElementCount(elementCount), mElementSize(elementSize)
     {
@@ -116,8 +117,6 @@
         return true;
     }
 
-=======
->>>>>>> e6fc0081
     template<typename VarType>
     bool checkVariableType(const ReflectionType* pShaderType, const std::string& name, const std::string& bufferName)
     {
@@ -143,14 +142,9 @@
     bool checkVariableByOffset(size_t offset, size_t count, const ReflectionResourceType* pReflection)
     {
 #if _LOG_ENABLED
-<<<<<<< HEAD
         // Make sure the first element matches what is expected
         const ReflectionResourceType::OffsetDesc& desc = pReflection->getOffsetDesc(offset);
         if (desc.type == ReflectionBasicType::Type::Unknown)
-=======
-        // Find the variable
-        for(auto a = pBufferDesc->varBegin() ; a != pBufferDesc->varEnd() ; a++)
->>>>>>> e6fc0081
         {
             logError("Trying to set a variable at offset " + std::to_string(offset) + " but this offset is not used in the buffer");
             return false;
@@ -163,77 +157,15 @@
             return false;
         }
 
-<<<<<<< HEAD
         if (count != 0 && count > desc.count)
         {
             logError("Error when setting variable at offset " + std::to_string(offset) + ". Trying to set too many array elements.");
             return false;
-=======
-            if(checkThis)
-            {
-                if(varDesc.arraySize == 0)
-                {
-                    if(count > 1 && varName.find('[') == std::string::npos)
-                    {
-                        std::string Msg("Error when setting constant by offset. Found constant \"" + varName + "\" which is not an array, but trying to set more than 1 element");
-                        logError(Msg);
-                        return false;
-                    }
-                }
-                else if(arrayIndex + count > varDesc.arraySize)
-                {
-                    std::string Msg("Error when setting constant by offset. Found constant \"" + varName + "\" with array size " + std::to_string(varDesc.arraySize));
-                    Msg += ". Trying to set " + std::to_string(count) + " elements, starting at index " + std::to_string(arrayIndex) + ", which will cause out-of-bound access. Ignoring call.";
-                    logError(Msg);
-                    return false;
-                }
-                return checkVariableType<VarType>(varDesc.type, varName + "(Set by offset)", pBufferDesc->getName());
-            }
->>>>>>> e6fc0081
         }
         return true;
 #else
         return true;
 #endif
-    }
-
-    VariablesBuffer::~VariablesBuffer() = default;
-
-    VariablesBuffer::VariablesBuffer(const ProgramReflection::BufferReflection::SharedConstPtr& pReflector, size_t elementSize, size_t elementCount, BindFlags bindFlags, CpuAccess cpuAccess) :
-        mpReflector(pReflector), Buffer(elementSize * elementCount, bindFlags, cpuAccess), mElementCount(elementCount), mElementSize(elementSize)
-    {
-        Buffer::apiInit(false);
-        mData.assign(mSize, 0);
-    }
-
-    size_t VariablesBuffer::getVariableOffset(const std::string& varName) const
-    {
-        size_t offset;
-        mpReflector->getVariableData(varName, offset);
-        return offset;
-    }
-
-    bool VariablesBuffer::uploadToGPU(size_t offset, size_t size)
-    {
-        if(mDirty == false)
-        {
-            return false;
-        }
-
-        if(size == -1)
-        {
-            size = mSize - offset;
-        }
-
-        if(size + offset > mSize)
-        {
-            logWarning("VariablesBuffer::uploadToGPU() - trying to upload more data than what the buffer contains. Call is ignored.");
-            return false;
-        }
-
-        updateData(mData.data(), offset, size);
-        mDirty = false;
-        return true;
     }
 
 #define verify_element_index() if(elementIndex >= mElementCount) {logWarning(std::string(__FUNCTION__) + ": elementIndex is out-of-bound. Ignoring call."); return;}
@@ -290,15 +222,9 @@
     template<typename VarType>
     void VariablesBuffer::setVariable(const std::string& name, size_t element, const VarType& value)
     {
-<<<<<<< HEAD
         const auto& pVar = mpReflector->findMember(name);
         bool valid = true;
         if((_LOG_ENABLED == 0) || (pVar && checkVariableType<VarType>(pVar->getType().get(), name, mName)))
-=======
-        size_t offset;
-        const auto* pVar = mpReflector->getVariableData(name, offset);
-        if((_LOG_ENABLED == 0) || (offset != ProgramReflection::kInvalidLocation && checkVariableType<VarType>(pVar->type, name, mpReflector->getName())))
->>>>>>> e6fc0081
         {
             setVariable<VarType>(pVar->getOffset(), element, value);
         }
@@ -469,213 +395,4 @@
         std::memcpy(mData.data() + offset, pSrc, size);
         mDirty = true;
     }
-<<<<<<< HEAD
-=======
-
-    bool checkResourceDimension(const Texture* pTexture, const ProgramReflection::Resource* pResourceDesc, const std::string& name, const std::string& bufferName)
-    {
-#if _LOG_ENABLED
-
-        bool dimsMatch = false;
-        bool formatMatch = false;
-
-        Texture::Type texDim = pTexture->getType();
-        bool isArray = pTexture->getArraySize() > 1;
-
-        // Check if the dimensions match
-        switch(pResourceDesc->dims)
-        {
-        case ProgramReflection::Resource::Dimensions::Texture1D:
-            dimsMatch = (texDim == Texture::Type::Texture1D) && (isArray == false);
-            break;
-        case ProgramReflection::Resource::Dimensions::Texture2D:
-            dimsMatch = (texDim == Texture::Type::Texture2D) && (isArray == false);
-            break;
-        case ProgramReflection::Resource::Dimensions::Texture3D:
-            dimsMatch = (texDim == Texture::Type::Texture3D) && (isArray == false);
-            break;
-        case ProgramReflection::Resource::Dimensions::TextureCube:
-            dimsMatch = (texDim == Texture::Type::TextureCube) && (isArray == false);
-            break;
-        case ProgramReflection::Resource::Dimensions::Texture1DArray:
-            dimsMatch = (texDim == Texture::Type::Texture1D) && isArray;
-            break;
-        case ProgramReflection::Resource::Dimensions::Texture2DArray:
-            dimsMatch = (texDim == Texture::Type::Texture2D);
-            break;
-        case ProgramReflection::Resource::Dimensions::Texture2DMS:
-            dimsMatch = (texDim == Texture::Type::Texture2DMultisample) && (isArray == false);
-            break;
-        case ProgramReflection::Resource::Dimensions::Texture2DMSArray:
-            dimsMatch = (texDim == Texture::Type::Texture2DMultisample);
-            break;
-        case ProgramReflection::Resource::Dimensions::TextureCubeArray:
-            dimsMatch = (texDim == Texture::Type::TextureCube) && isArray;
-            break;
-        case ProgramReflection::Resource::Dimensions::Buffer:
-            break;
-        default:
-            should_not_get_here();
-        }
-
-        // Check if the resource Type match
-        FormatType texFormatType = getFormatType(pTexture->getFormat());
-
-        switch(pResourceDesc->retType)
-        {
-        case ProgramReflection::Resource::ReturnType::Float:
-            formatMatch = (texFormatType == FormatType::Float) || (texFormatType == FormatType::Snorm) || (texFormatType == FormatType::Unorm) || (texFormatType == FormatType::UnormSrgb);
-            break;
-        case ProgramReflection::Resource::ReturnType::Int:
-            formatMatch = (texFormatType == FormatType::Sint);
-            break;
-        case ProgramReflection::Resource::ReturnType::Uint:
-            formatMatch = (texFormatType == FormatType::Uint);
-            break;
-        default:
-            should_not_get_here();
-        }
-        if((dimsMatch && formatMatch) == false)
-        {
-            std::string msg("Error when setting texture \"");
-            msg += name + "\".\n";
-            if(dimsMatch == false)
-            {
-                msg += "Dimensions mismatch.\nTexture has Type " + to_string(texDim) + (isArray ? "Array" : "") + ".\nVariable has Type " + to_string(pResourceDesc->dims) + ".\n";
-            }
-
-            if(formatMatch == false)
-            {
-                msg += "Format mismatch.\nTexture has format Type " + to_string(texFormatType) + ".\nVariable has Type " + to_string(pResourceDesc->retType) + ".\n";
-            }
-
-            msg += "\nError when setting resource to buffer " + bufferName;
-            logError(msg);
-            return false;
-        }
-#endif
-        return true;
-    }
-
-    const ProgramReflection::Resource* getResourceDesc(const std::string& name, const ProgramReflection::BufferReflection* pReflector)
-    {
-        return pReflector->getResourceData(name);
-    }
-
-    void VariablesBuffer::setTexture(size_t offset, const Texture* pTexture, const Sampler* pSampler)
-    {
-        bool bOK = true;
-#if _LOG_ENABLED
-        // Debug checks
-        if(pTexture)
-        {
-            for(auto a = mpReflector->varBegin() ; a != mpReflector->varEnd() ; a++)
-            {
-                const auto& varDesc = a->second;
-                const auto& varName = a->first;
-                if(varDesc.type == ProgramReflection::Variable::Type::Resource)
-                {
-                    size_t ArrayIndex = 0;
-                    bool bCheck = (varDesc.location == offset);
-
-                    // Check arrays
-                    if(varDesc.arrayStride > 0 && offset > varDesc.location)
-                    {
-                        size_t Stride = offset - varDesc.location;
-                        if((Stride % varDesc.arrayStride) == 0)
-                        {
-                            ArrayIndex = Stride / varDesc.arrayStride;
-                            if(ArrayIndex < varDesc.arraySize)
-                            {
-                                bCheck = true;
-                            }
-                        }
-                    }
-
-                    if(bCheck)
-                    {
-                        const auto& pResource = getResourceDesc(varName, mpReflector.get());
-                        assert(pResource != nullptr);                
-                        if(pResource->type != ProgramReflection::Resource::ResourceType::Sampler)
-                        {
-                            bOK = checkResourceDimension(pTexture, pResource, varName, mpReflector->getName());
-                            break;
-                        }
-                    }
-                }
-            }
-
-            if(bOK == false)
-            {
-                std::string msg("Error when setting texture by offset. No variable found at offset ");
-                msg += std::to_string(offset) + ". Ignoring call";
-                logError(msg);
-            }
-        }
-#endif
-
-        if(bOK)
-        {
-            mDirty = true;
-            setTextureInternal(offset, pTexture, pSampler);
-        }
-    }
-
-    void VariablesBuffer::setTexture(const std::string& name, const Texture* pTexture, const Sampler* pSampler)
-    {
-        size_t offset;
-        mpReflector->getVariableData(name, offset);
-        if(offset != ProgramReflection::kInvalidLocation)
-        {
-            bool bOK = true;
-#if _LOG_ENABLED == 1
-            if(pTexture != nullptr)
-            {
-                const auto pDesc = getResourceDesc(name, mpReflector.get());
-                bOK = (pDesc != nullptr) && checkResourceDimension(pTexture, pDesc, name, mpReflector->getName());
-            }
-#endif
-            if(bOK)
-            {
-                setTexture(offset, pTexture, pSampler);
-            }
-        }
-    }
-
-    void VariablesBuffer::setTextureArray(const std::string& name, const Texture* pTexture[], const Sampler* pSampler, size_t count)
-    {
-        size_t offset;
-        const auto& pVarDesc = mpReflector->getVariableData(name, offset);
-
-        if(pVarDesc)
-        {
-            if(pVarDesc->arraySize < count)
-            {
-                logWarning("Error when setting textures array. 'count' is larger than the array size. Ignoring out-of-bound elements");
-                count = pVarDesc->arraySize;
-            }
-
-            for(uint32_t i = 0; i < count; i++)
-            {
-                bool bOK = true;
-#if _LOG_ENABLED == 1
-                if(pTexture[i] != nullptr)
-                {
-                    const auto& pDesc = getResourceDesc(name, mpReflector.get());
-                    bOK = (pDesc) && checkResourceDimension(pTexture[i], pDesc, name, mpReflector->getName());
-                }
-#endif
-                if(bOK)
-                {
-                    setTexture(offset + i * sizeof(uint64_t), pTexture[i], pSampler);
-                }
-            }
-        }
-    }
-
-    void VariablesBuffer::setTextureInternal(size_t offset, const Texture* pTexture, const Sampler* pSampler)
-    {
-
-    }
->>>>>>> e6fc0081
 }