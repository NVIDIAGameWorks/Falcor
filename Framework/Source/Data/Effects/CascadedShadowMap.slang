/***************************************************************************
# Copyright (c) 2015, NVIDIA CORPORATION. All rights reserved.
#
# Redistribution and use in source and binary forms, with or without
# modification, are permitted provided that the following conditions
# are met:
#  * Redistributions of source code must retain the above copyright
#    notice, this list of conditions and the following disclaimer.
#  * Redistributions in binary form must reproduce the above copyright
#    notice, this list of conditions and the following disclaimer in the
#    documentation and/or other materials provided with the distribution.
#  * Neither the name of NVIDIA CORPORATION nor the names of its
#    contributors may be used to endorse or promote products derived
#    from this software without specific prior written permission.
#
# THIS SOFTWARE IS PROVIDED BY THE COPYRIGHT HOLDERS ``AS IS'' AND ANY
# EXPRESS OR IMPLIED WARRANTIES, INCLUDING, BUT NOT LIMITED TO, THE
# IMPLIED WARRANTIES OF MERCHANTABILITY AND FITNESS FOR A PARTICULAR
# PURPOSE ARE DISCLAIMED.  IN NO EVENT SHALL THE COPYRIGHT OWNER OR
# CONTRIBUTORS BE LIABLE FOR ANY DIRECT, INDIRECT, INCIDENTAL, SPECIAL,
# EXEMPLARY, OR CONSEQUENTIAL DAMAGES (INCLUDING, BUT NOT LIMITED TO,
# PROCUREMENT OF SUBSTITUTE GOODS OR SERVICES; LOSS OF USE, DATA, OR
# PROFITS; OR BUSINESS INTERRUPTION) HOWEVER CAUSED AND ON ANY THEORY
# OF LIABILITY, WHETHER IN CONTRACT, STRICT LIABILITY, OR TORT
# (INCLUDING NEGLIGENCE OR OTHERWISE) ARISING IN ANY WAY OUT OF THE USE
# OF THIS SOFTWARE, EVEN IF ADVISED OF THE POSSIBILITY OF SUCH DAMAGE.
***************************************************************************/

#include "Effects/CsmData.h"

int getCascadeCount(CsmData csmData)
{
#ifdef _CSM_CASCADE_COUNT
    return _CSM_CASCADE_COUNT;
#else
    return csmData.cascadeCount;
#endif
}

uint32_t getFilterMode(CsmData csmData)
{
#ifdef _CSM_FILTER_MODE
    return _CSM_FILTER_MODE;
#else
    return csmData.filterMode;
#endif
}

int getCascadeIndex(CsmData csmData, float depthCamClipSpace)
{
    for(int i = 0; i < getCascadeCount(csmData); i++)
    {
        if(depthCamClipSpace < (csmData.cascadeRange[i].x + csmData.cascadeRange[i].y))
        {
            return i;        
        }
    }
    return getCascadeCount(csmData) - 1;
}

float3 getCascadeColor(uint32_t cascade)
{
    switch(cascade)
    {
    case 0:
        return float3(1, 0, 0);
    case 1:
        return float3(0, 1, 0); 
    case 2:
        return float3(0, 0, 1); 
    case 3:
        return float3(1, 0, 1); 
    case 4:
        return float3(1, 1, 0); 
    case 5:
        return float3(0, 1, 1); 
    case 6:
        return float3(0.7, 0.5, 1); 
    case 7:
        return float3(1, 0.5, 0.7); 
    default:
        return float3(0, 0, 0);
    }
}
#if 0
float calcReceiverPlaneDepthBias(CsmData csmData, float3 shadowPos)
{
    float3 posDX = dFdxFine(shadowPos);
    float3 posDY = dFdyFine(shadowPos);

    // Determinant of inverse-transpose of Jacobian
    float invDet = 1 / (posDX.x * posDY.y - posDX.y * posDY.x);

    // Calculate the depth-derivatives in texture space
    float2 depthDrv;
    depthDrv.x = posDY.y * posDX.z - posDX.y * posDY.z;
    depthDrv.y = posDX.x * posDY.z - posDY.x * posDX.z;

    depthDrv *= invDet;

    // Calculate the error based on the texture size
    float2 texelSize = 1 / float2(textureSize(csmData.shadowMap, 0).xy);
    float bias = dot(texelSize, abs(depthDrv));
    return min(bias, csmData.maxReceiverPlaneDepthBias);
}

float3 calcNormalOffset(CsmData csmData, float3 normal, uint32_t cascadeIndex)
{
    // Need to move more when ndotl == 0
    float3 N = normalize(normal);
    float nDotL = dot(N, -csmData.lightDir);

    float offset = max((1 - nDotL), 0);
    offset *= csmData.normalOffsetScale;
    return N * offset;
}
#endif

float2 applyEvsmExponents(float depth, float2 exponents)
{
    depth = 2.0f * depth - 1.0f;
    float2 expDepth;
    expDepth.x = exp(exponents.x * depth);
    expDepth.y = -exp(-exponents.y * depth);
    return expDepth;
}

float csmFilterUsingHW(CsmData csmData, float2 texC, float depthRef, uint32_t cascadeIndex)
{
    float res = csmData.shadowMap.SampleCmpLevelZero(csmData.csmComparisonSampler, float3(texC, cascadeIndex), depthRef).r;
    return saturate(res);
}

float csmFixedSizePcf(CsmData csmData, float2 texC, float depthRef, uint32_t cascadeIndex)
{
    float3 dim;
    csmData.shadowMap.GetDimensions(dim.x, dim.y, dim.z);
    float2 pixelSize = 1.0 / dim.xy;
    float res = 0;

    int halfKernelSize = csmData.pcfKernelWidth / 2u;
    for(int i = -halfKernelSize; i <= halfKernelSize; i++)
    {
        for(int j = -halfKernelSize; j <= halfKernelSize; j++)
        {
            float2 sampleCrd = texC + float2(i, j) * pixelSize;
            res += csmData.shadowMap.SampleCmpLevelZero(csmData.csmComparisonSampler, float3(sampleCrd, cascadeIndex), depthRef).r;
        }
    }

    return res / (csmData.pcfKernelWidth * csmData.pcfKernelWidth);
}

float csmStochasticFilter(CsmData csmData, float2 texC, float depthRef, uint32_t cascadeIndex, float2 posSxy)
{
    float3 dim;
    csmData.shadowMap.GetDimensions(dim.x, dim.y, dim.z);
    float2 pixelSize = 1.0 / dim.xy;

    const float2 poissonDisk[16] = {
        float2(-0.94201624, -0.39906216),
        float2(0.94558609, -0.76890725),
        float2(-0.094184101, -0.92938870),
        float2(0.34495938, 0.29387760),
        float2(-0.91588581, 0.45771432),
        float2(-0.81544232, -0.87912464),
        float2(-0.38277543, 0.27676845),
        float2(0.97484398, 0.75648379),
        float2(0.44323325, -0.97511554),
        float2(0.53742981, -0.47373420),
        float2(-0.26496911, -0.41893023),
        float2(0.79197514, 0.19090188),
        float2(-0.24188840, 0.99706507),
        float2(-0.81409955, 0.91437590),
        float2(0.19984126, 0.78641367),
        float2(0.14383161, -0.14100790)
    };

    float2 halfKernelSize = pixelSize * float(csmData.pcfKernelWidth) / 4;

    float res = 0;
    float2 pos = posSxy / dim.xy;
    const int numStochasticSamples = 4;
    for(int i = 0; i < numStochasticSamples; i++)
    {
        int idx = int(i + 71 * pos.x + 37 * pos.y) & 3;// Temporal version: (csmData.temporalSampleCount*numStochasticSamples + i)&15;
        float2 texelOffset = poissonDisk[idx] * halfKernelSize;
        float2 sampleCrd = texelOffset + texC;
        res += csmData.shadowMap.SampleCmpLevelZero(csmData.csmComparisonSampler, float3(sampleCrd, cascadeIndex), depthRef).r;
    }

    return res / float(numStochasticSamples);
}

float linstep(float a, float b, float v)
{
    return clamp((v - a) / (b - a), 0, 1);
}

float calcChebyshevUpperBound(float2 moments, float depth, float lightBleedingReduction)
{
    float variance = moments.y - moments.x * moments.x;
    float d = depth - moments.x;
    float pMax = variance / (variance + d*d);

    // Reduce light bleeding
    pMax = linstep(lightBleedingReduction, 1.0f, pMax);
    float res = depth <= moments.x ? 1.0f : pMax;
    return res;
}

float csmVsmFilter(CsmData csmData, float2 texC, float sampleDepth, uint32_t cascadeIndex, float2 drvX, float2 drvY)
{
    float2 moments = csmData.shadowMap.SampleGrad(csmData.csmSampler, float3(texC, float(cascadeIndex)), drvX, drvY).rg;
    float pMax = calcChebyshevUpperBound(moments, sampleDepth, csmData.lightBleedingReduction);

    return pMax;
}

float csmEvsmFilter(CsmData csmData, float2 texC, float sampleDepth, uint32_t cascadeIndex, float2 drvX, float2 drvY)
{
    float2 expDepth = applyEvsmExponents(sampleDepth, csmData.evsmExponents);
    float4 moments = csmData.shadowMap.SampleGrad(csmData.csmSampler, float3(texC, float(cascadeIndex)), drvX, drvY);
    // Positive contribution
    float res = calcChebyshevUpperBound(moments.xy, expDepth.x, csmData.lightBleedingReduction);
    if(getFilterMode(csmData) == CsmFilterEvsm4)
    {
        // Negative contribution
        float neg = calcChebyshevUpperBound(moments.zw, expDepth.y, csmData.lightBleedingReduction);
        res = min(neg, res);
    }
    return res;
}

float calcShadowFactorWithCascadeIdx(CsmData csmData, uint32_t cascadeIndex, float3 posW, float2 posSxy)
{
    // Apply normal offset
    //posW.xyz += calcNormalOffset(csmData, normal, cascadeIndex);

    // Get the global shadow space position
    float4 shadowPos = mul(float4(posW, 1), csmData.globalMat);
    shadowPos /= shadowPos.w;

    // Calculate the texC derivatives. We need to do that before applying the scale and offset - the cascadeIndex can be different for pixels in the same quad, resulting in wrong derivatives
    float2 drvX = ddx_fine(shadowPos.xy);
    float2 drvY = ddy_fine(shadowPos.xy);

    // Calculate the scale and offset
    float3 scale = csmData.cascadeScale[cascadeIndex].xyz;
    scale.xy *= 0.5;
    float3 offset = csmData.cascadeOffset[cascadeIndex].xyz;
    offset.xy = (offset.xy + 1) * 0.5;

    // Apply the scale and offset to the derivatives and the position
    shadowPos.xyz = shadowPos.xyz * scale + offset;
    shadowPos.y = 1.0 - shadowPos.y;
    drvX = drvX * scale.xy;
    drvY = drvY * scale.xy;

#ifdef FALCOR_D3D
    shadowPos.y = 1 - shadowPos.y;
#endif

    // Calculate the texC
    shadowPos.z -= csmData.depthBias;
    shadowPos.z = saturate(shadowPos.z);

    switch(getFilterMode(csmData))
    {
    case CsmFilterPoint:
    case CsmFilterHwPcf:
        return csmFilterUsingHW(csmData, shadowPos.xy, shadowPos.z, cascadeIndex);
    case CsmFilterFixedPcf:
        return csmFixedSizePcf(csmData, shadowPos.xy, shadowPos.z, cascadeIndex); 
    case CsmFilterVsm:
        return csmVsmFilter(csmData, shadowPos.xy, shadowPos.z, cascadeIndex, drvX, drvY); 
    case CsmFilterEvsm2:
    case CsmFilterEvsm4:
        return csmEvsmFilter(csmData, shadowPos.xy, shadowPos.z, cascadeIndex, drvX, drvY); 
    case CsmFilterStochasticPcf:
        return csmStochasticFilter(csmData, shadowPos.xy, shadowPos.z, cascadeIndex, posSxy); 
    default:
        return 0;
    }
}

bool getCascadeParamsAndCheckForBlend(CsmData csmData, float cameraDepth, out int cascadeIndex, out float weight)
{
    cascadeIndex = 0;
    weight = 0;
    bool blend = false;

#if !defined(_CSM_CASCADE_COUNT) || (_CSM_CASCADE_COUNT != 1)
    cascadeIndex = getCascadeIndex(csmData, cameraDepth);
    // Get the prev cascade factor
    weight = 1 - ((cameraDepth - csmData.cascadeRange[cascadeIndex].x) / csmData.cascadeRange[cascadeIndex].y);
    blend = weight < csmData.cascadeBlendThreshold;
    if(blend)
    {
        weight /= csmData.cascadeBlendThreshold;
    }
#endif
    return blend;
}

float3 getBlendedCascadeColor(CsmData csmData, float cameraDepth)
{
    float weight;
    int cascadeIndex;
    bool blend = getCascadeParamsAndCheckForBlend(csmData, cameraDepth, cascadeIndex, weight);

    if(blend)
    {
        int nextCascade = min(getCascadeCount(csmData) - 1, cascadeIndex + 1);
        float3 col0 = getCascadeColor(cascadeIndex);
        float3 col1 = getCascadeColor(nextCascade);
        return lerp(col1, col0, weight);
    }
    else
    {
        return getCascadeColor(cascadeIndex);
    }
}

float calcShadowFactor(CsmData csmData, float cameraDepth, float3 posW, float2 posSxy)
{
<<<<<<< HEAD
    float weight;
    int cascadeIndex;
    bool blend = getCascadeParamsAndCheckForBlend(csmData, cameraDepth, cascadeIndex, weight);
    float s = calcShadowFactorWithCascadeIdx(csmData, cascadeIndex, posW, posSxy);

=======
    float weight = 0;
    float s;
    int cascadeIndex = 0;
    bool blend = false;
#if !defined(_CSM_CASCADE_COUNT) || (_CSM_CASCADE_COUNT != 1)
    cascadeIndex = getCascadeIndex(csmData, cameraDepth);
    // Get the prev cascade factor
    weight = (cameraDepth - csmData.cascadeRange[cascadeIndex].x) / csmData.cascadeRange[cascadeIndex].y;
    blend = weight < csmData.cascadeBlendThreshold;
#endif
>>>>>>> 4318cb3f
    if(blend)
    {       
        int nextCascade = min(getCascadeCount(csmData) - 1, cascadeIndex + 1);
        float nextS = calcShadowFactorWithCascadeIdx(csmData, nextCascade, posW, posSxy);
        s = lerp(nextS, s, weight);
    }
<<<<<<< HEAD
=======
    else
    {
        s = calcShadowFactorWithCascadeIdx(csmData, cascadeIndex, posW, posSxy);
    }
>>>>>>> 4318cb3f
    return s;
}<|MERGE_RESOLUTION|>--- conflicted
+++ resolved
@@ -324,36 +324,16 @@
 
 float calcShadowFactor(CsmData csmData, float cameraDepth, float3 posW, float2 posSxy)
 {
-<<<<<<< HEAD
     float weight;
     int cascadeIndex;
     bool blend = getCascadeParamsAndCheckForBlend(csmData, cameraDepth, cascadeIndex, weight);
     float s = calcShadowFactorWithCascadeIdx(csmData, cascadeIndex, posW, posSxy);
 
-=======
-    float weight = 0;
-    float s;
-    int cascadeIndex = 0;
-    bool blend = false;
-#if !defined(_CSM_CASCADE_COUNT) || (_CSM_CASCADE_COUNT != 1)
-    cascadeIndex = getCascadeIndex(csmData, cameraDepth);
-    // Get the prev cascade factor
-    weight = (cameraDepth - csmData.cascadeRange[cascadeIndex].x) / csmData.cascadeRange[cascadeIndex].y;
-    blend = weight < csmData.cascadeBlendThreshold;
-#endif
->>>>>>> 4318cb3f
     if(blend)
     {       
         int nextCascade = min(getCascadeCount(csmData) - 1, cascadeIndex + 1);
         float nextS = calcShadowFactorWithCascadeIdx(csmData, nextCascade, posW, posSxy);
         s = lerp(nextS, s, weight);
     }
-<<<<<<< HEAD
-=======
-    else
-    {
-        s = calcShadowFactorWithCascadeIdx(csmData, cascadeIndex, posW, posSxy);
-    }
->>>>>>> 4318cb3f
     return s;
 }