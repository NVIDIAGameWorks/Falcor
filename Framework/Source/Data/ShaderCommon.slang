__exported import ShaderCommonImpl;

import Interfaces;
import Lights;
import Material;

<<<<<<< HEAD
shared cbuffer InternalPerFrameCB : register(b10)
{
    CameraData gCamera;
    uint32_t gLightsCount;
    float3 internalPerFrameCBPad;
    LightData gLights[MAX_LIGHT_SOURCES];
    LightProbeData gLightProbe;
    LightProbeSharedResources gProbeShared;
};
=======
type_param TMaterial : IMaterial;
>>>>>>> 4318cb3f

type_param TLightCollection : ILight;

typedef ShadingPoint<TMaterial.BxDF> ShadingData;

ParameterBlock<TMaterial> gMaterial;

typedef LightEnv<TLightCollection> TLightEnvironment;

<<<<<<< HEAD
float3x3 getBlendedInvTransposeBoneMat(float4 weights, uint4 ids)
{
    float3x3 mat = (float3x3)gInvTransposeBoneMat[ids.x] * weights.x;
    mat += (float3x3)gInvTransposeBoneMat[ids.y] * weights.y;
    mat += (float3x3)gInvTransposeBoneMat[ids.z] * weights.z;
    mat += (float3x3)gInvTransposeBoneMat[ids.w] * weights.w;

    return mat;
}
#endif

ParameterBlock<MaterialData> gMaterial;
cbuffer InternalPerMaterialCB
{
    MaterialData gTemporalMaterial;
    float gTemporalLODThreshold;
    bool gEnableTemporalNormalMaps;
    bool gDebugTemporalMaterial;
};

float2 calcMotionVector(float2 pixelCrd, float4 prevPosH, float2 renderTargetDim)
{
    float2 prevCrd = prevPosH.xy / prevPosH.w;
#ifdef FALCOR_VK
    prevCrd *= float2(0.5, 0.5);
#else
    prevCrd *= float2(0.5, -0.5);
#endif
    prevCrd += 0.5f;
    float2 normalizedCrd = pixelCrd / renderTargetDim;
    return prevCrd - normalizedCrd;
}

/** This struct describes the geometric data for a specific hit point used for lighting calculations 
*/
struct ShadingData
{
    float3    posW;         ///< Shading hit position in world space
    float3    V;            ///< Direction to the eye at shading hit
    float3    N;            ///< Shading normal at shading hit
    float3    T;            ///< Shading tangent at shading hit
    float3    B;            ///< Shading bitangent at shading hit
    float2    uv;           ///< Texture mapping coordinates
    float     NdotV;        // Unclamped, can be negative

    // Pre-loaded texture data
    float3 diffuse;
    float  opacity;
    float3 specular;
    float  linearRoughness; // This is the original roughness, before re-mapping. It is required for the Disney diffuse term
    float  roughness;       // This is the re-mapped roughness value, which should be used for GGX computations
    float3 emissive;
    float4 occlusion;
    float3 lightMap;
    float2 height;
    float IoR;
    bool doubleSidedMaterial;
};

#endif  // _FALCOR_SHADER_COMMON_H_
=======
ParameterBlock<TLightEnvironment> gLightEnv;
>>>>>>> 4318cb3f
<|MERGE_RESOLUTION|>--- conflicted
+++ resolved
@@ -4,29 +4,23 @@
 import Lights;
 import Material;
 
-<<<<<<< HEAD
-shared cbuffer InternalPerFrameCB : register(b10)
-{
-    CameraData gCamera;
-    uint32_t gLightsCount;
-    float3 internalPerFrameCBPad;
-    LightData gLights[MAX_LIGHT_SOURCES];
-    LightProbeData gLightProbe;
-    LightProbeSharedResources gProbeShared;
-};
-=======
-type_param TMaterial : IMaterial;
->>>>>>> 4318cb3f
+
 
 type_param TLightCollection : ILight;
 
 typedef ShadingPoint<TMaterial.BxDF> ShadingData;
 
-ParameterBlock<TMaterial> gMaterial;
+#ifdef _VERTEX_BLENDING
+float4x4 getBlendedBoneMat(float4 weights, uint4 ids)
+{
+    float4x4 boneMat = gBoneMat[ids.x] * weights.x;
+    boneMat += gBoneMat[ids.y] * weights.y;
+    boneMat += gBoneMat[ids.z] * weights.z;
+    boneMat += gBoneMat[ids.w] * weights.w;
 
-typedef LightEnv<TLightCollection> TLightEnvironment;
+    return boneMat;
+}
 
-<<<<<<< HEAD
 float3x3 getBlendedInvTransposeBoneMat(float4 weights, uint4 ids)
 {
     float3x3 mat = (float3x3)gInvTransposeBoneMat[ids.x] * weights.x;
@@ -38,14 +32,6 @@
 }
 #endif
 
-ParameterBlock<MaterialData> gMaterial;
-cbuffer InternalPerMaterialCB
-{
-    MaterialData gTemporalMaterial;
-    float gTemporalLODThreshold;
-    bool gEnableTemporalNormalMaps;
-    bool gDebugTemporalMaterial;
-};
 
 float2 calcMotionVector(float2 pixelCrd, float4 prevPosH, float2 renderTargetDim)
 {
@@ -60,33 +46,4 @@
     return prevCrd - normalizedCrd;
 }
 
-/** This struct describes the geometric data for a specific hit point used for lighting calculations 
-*/
-struct ShadingData
-{
-    float3    posW;         ///< Shading hit position in world space
-    float3    V;            ///< Direction to the eye at shading hit
-    float3    N;            ///< Shading normal at shading hit
-    float3    T;            ///< Shading tangent at shading hit
-    float3    B;            ///< Shading bitangent at shading hit
-    float2    uv;           ///< Texture mapping coordinates
-    float     NdotV;        // Unclamped, can be negative
-
-    // Pre-loaded texture data
-    float3 diffuse;
-    float  opacity;
-    float3 specular;
-    float  linearRoughness; // This is the original roughness, before re-mapping. It is required for the Disney diffuse term
-    float  roughness;       // This is the re-mapped roughness value, which should be used for GGX computations
-    float3 emissive;
-    float4 occlusion;
-    float3 lightMap;
-    float2 height;
-    float IoR;
-    bool doubleSidedMaterial;
-};
-
-#endif  // _FALCOR_SHADER_COMMON_H_
-=======
-ParameterBlock<TLightEnvironment> gLightEnv;
->>>>>>> 4318cb3f
+ParameterBlock<TLightEnvironment> gLightEnv;