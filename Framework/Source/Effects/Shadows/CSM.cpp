/***************************************************************************
# Copyright (c) 2015, NVIDIA CORPORATION. All rights reserved.
#
# Redistribution and use in source and binary forms, with or without
# modification, are permitted provided that the following conditions
# are met:
#  * Redistributions of source code must retain the above copyright
#    notice, this list of conditions and the following disclaimer.
#  * Redistributions in binary form must reproduce the above copyright
#    notice, this list of conditions and the following disclaimer in the
#    documentation and/or other materials provided with the distribution.
#  * Neither the name of NVIDIA CORPORATION nor the names of its
#    contributors may be used to endorse or promote products derived
#    from this software without specific prior written permission.
#
# THIS SOFTWARE IS PROVIDED BY THE COPYRIGHT HOLDERS ``AS IS'' AND ANY
# EXPRESS OR IMPLIED WARRANTIES, INCLUDING, BUT NOT LIMITED TO, THE
# IMPLIED WARRANTIES OF MERCHANTABILITY AND FITNESS FOR A PARTICULAR
# PURPOSE ARE DISCLAIMED.  IN NO EVENT SHALL THE COPYRIGHT OWNER OR
# CONTRIBUTORS BE LIABLE FOR ANY DIRECT, INDIRECT, INCIDENTAL, SPECIAL,
# EXEMPLARY, OR CONSEQUENTIAL DAMAGES (INCLUDING, BUT NOT LIMITED TO,
# PROCUREMENT OF SUBSTITUTE GOODS OR SERVICES; LOSS OF USE, DATA, OR
# PROFITS; OR BUSINESS INTERRUPTION) HOWEVER CAUSED AND ON ANY THEORY
# OF LIABILITY, WHETHER IN CONTRACT, STRICT LIABILITY, OR TORT
# (INCLUDING NEGLIGENCE OR OTHERWISE) ARISING IN ANY WAY OUT OF THE USE
# OF THIS SOFTWARE, EVEN IF ADVISED OF THE POSSIBILITY OF SUCH DAMAGE.
***************************************************************************/
#include "Framework.h"
#include "CSM.h"
#include "Graphics/Scene/SceneRenderer.h"
#include "glm/gtx/transform.hpp"
#include "Utils/Math/FalcorMath.h"
#include "Graphics/FboHelper.h"


namespace Falcor
{
<<<<<<< HEAD
    const char* kDepthPassFile = "Effects/DepthPass.slang";
    const char* kShadowPassfile = "Effects/ShadowPass.slang";
    const char* kVisibilityPassFile = "Effects/VisibilityPass.ps.slang";
=======
    const char* kDepthPassVSFile = "Effects/ShadowPass.vs.slang";
    const char* kDepthPassGsFile = "Effects/ShadowPass.gs.slang";
    const char* kDepthPassFsFile = "Effects/ShadowPass.ps.slang";
>>>>>>> 4318cb3f

    const Gui::DropdownList kFilterList = {
        { (uint32_t)CsmFilterPoint, "Point" },
        { (uint32_t)CsmFilterHwPcf, "2x2 HW PCF" },
        { (uint32_t)CsmFilterFixedPcf, "Fixed-Size PCF" },
        { (uint32_t)CsmFilterVsm, "VSM" },
        { (uint32_t)CsmFilterEvsm2, "EVSM2" },
        { (uint32_t)CsmFilterEvsm4, "EVSM4" },
        { (uint32_t)CsmFilterStochasticPcf, "Stochastic Poisson PCF" }
    };

    const Gui::DropdownList kPartitionList = {
        { (uint32_t)CascadedShadowMaps::PartitionMode::Linear, "Linear" },
        { (uint32_t)CascadedShadowMaps::PartitionMode::Logarithmic, "Logarithmic" },
        { (uint32_t)CascadedShadowMaps::PartitionMode::PSSM, "PSSM" }
    };

    const Gui::DropdownList kMaxAniso = {
        { (uint32_t)1, "1" },
        { (uint32_t)2, "2" },
        { (uint32_t)4, "4" },
        { (uint32_t)8, "8" },
        { (uint32_t)16, "16" }
    };

    class CsmSceneRenderer : public SceneRenderer
    {
    public:
        using UniquePtr = std::unique_ptr<CsmSceneRenderer>;
        static UniquePtr create(Scene* pScene, const ProgramReflection::BindLocation& alphaMapCbLoc, const ProgramReflection::BindLocation& alphaMapLoc, const ProgramReflection::BindLocation& alphaMapSamplerLoc)
        { 
            return UniquePtr(new CsmSceneRenderer(pScene, alphaMapCbLoc, alphaMapLoc, alphaMapSamplerLoc)); 
        }

        void setDepthClamp(bool enable) { mDepthClamp = enable; }

        void renderScene(RenderContext* pContext, const Camera* pCamera) override
        {
            pContext->getGraphicsState()->setRasterizerState(nullptr);
            mpLastSetRs = nullptr;
            SceneRenderer::renderScene(pContext, pCamera);
        }

    protected:
        CsmSceneRenderer(Scene* pScene, const ProgramReflection::BindLocation& alphaMapCbLoc, const ProgramReflection::BindLocation& alphaMapLoc, const ProgramReflection::BindLocation& alphaMapSamplerLoc)
            : SceneRenderer(pScene)
        { 
            mBindLocations.alphaCB = alphaMapCbLoc;
            mBindLocations.alphaMap = alphaMapLoc;
            mBindLocations.alphaMapSampler = alphaMapSamplerLoc;

            toggleMeshCulling(false); 
            Sampler::Desc desc;
            desc.setFilterMode(Sampler::Filter::Linear, Sampler::Filter::Linear, Sampler::Filter::Linear);
            mpAlphaSampler = Sampler::create(desc);

            RasterizerState::Desc rsDesc;
            rsDesc.setDepthClamp(true);
            mpDepthClampRS = RasterizerState::create(rsDesc);
            rsDesc.setCullMode(RasterizerState::CullMode::None);
            mpDepthClampNoCullRS = RasterizerState::create(rsDesc);
            rsDesc.setDepthClamp(false);
            mpNoCullRS = RasterizerState::create(rsDesc);
        }

        bool mMaterialChanged = false;
        Sampler::SharedPtr mpAlphaSampler;

        struct
        {
            ProgramReflection::BindLocation alphaMap;
            ProgramReflection::BindLocation alphaCB;
            ProgramReflection::BindLocation alphaMapSampler;
        } mBindLocations;

        bool mDepthClamp;
        RasterizerState::SharedPtr mpDepthClampNoCullRS;
        RasterizerState::SharedPtr mpNoCullRS;
        RasterizerState::SharedPtr mpDepthClampRS;

        RasterizerState::SharedPtr mpLastSetRs;

        RasterizerState::SharedPtr getRasterizerState(const Material* pMaterial)
        {
            if (pMaterial->getAlphaTestMode() != AlphaTestMode::Disabled)
            {
                return mDepthClamp ? mpDepthClampNoCullRS : mpNoCullRS;
            }
            else
            {
                return mDepthClamp ? mpDepthClampRS : nullptr;
            }
        }

        bool setPerMaterialData(const CurrentWorkingData& currentData, const Material* pMaterial) override
        {
            mMaterialChanged = true;
            currentData.pVars->setParameterBlock("gMaterial", pMaterial->getParameterBlock());
            if (pMaterial->getAlphaTestMode() != AlphaTestMode::Disabled)
            {
                float alphaThreshold = currentData.pMaterial->getAlphaThreshold();
                auto& pDefaultBlock = currentData.pContext->getGraphicsVars()->getDefaultBlock();
                pDefaultBlock->getConstantBuffer(mBindLocations.alphaCB, 0)->setBlob(&alphaThreshold, 0u, sizeof(float));
                if(currentData.pMaterial->getBaseColorTexture())
                {
                    pDefaultBlock->setSrv(mBindLocations.alphaMap, 0, currentData.pMaterial->getBaseColorTexture()->getSRV());
                }
                else
                {
                    pDefaultBlock->setSrv(mBindLocations.alphaMap, 0, nullptr);
                }
                pDefaultBlock->setSampler(mBindLocations.alphaMapSampler, 0, mpAlphaSampler);
                currentData.pContext->getGraphicsState()->getProgram()->addDefine("TEST_ALPHA");
            }
            else
            {
                currentData.pContext->getGraphicsState()->getProgram()->removeDefine("TEST_ALPHA");
            }
            const auto& pRsState = getRasterizerState(currentData.pMaterial);
            if(pRsState != mpLastSetRs)
            {
                currentData.pContext->getGraphicsState()->setRasterizerState(pRsState);
                mpLastSetRs = pRsState;
            }
            return true;
        };
    };

    void createShadowMatrix(const DirectionalLight* pLight, const glm::vec3& center, float radius, glm::mat4& shadowVP)
    {
        glm::mat4 view = glm::lookAt(center, center + pLight->getWorldDirection(), glm::vec3(0, 1, 0));
        glm::mat4 proj = glm::ortho(-radius, radius, -radius, radius, -radius, radius);

        shadowVP = proj * view;
    }

    void createShadowMatrix(const PointLight* pLight, const glm::vec3& center, float radius, float fboAspectRatio, glm::mat4& shadowVP)
    {
        const glm::vec3 lightPos = pLight->getWorldPosition();
        const glm::vec3 lookat = pLight->getWorldDirection() + lightPos;
        glm::vec3 up(0, 1, 0);
        if(abs(glm::dot(up, pLight->getWorldDirection())) >= 0.95f)
        {
            up = glm::vec3(1, 0, 0);
        }
     
        glm::mat4 view = glm::lookAt(lightPos, lookat, up);
        float distFromCenter = glm::length(lightPos - center);
        float nearZ = max(0.1f, distFromCenter - radius);
        float maxZ = min(radius * 2, distFromCenter + radius);
        float angle = pLight->getOpeningAngle() * 2;
        glm::mat4 proj = glm::perspective(angle, fboAspectRatio, nearZ, maxZ);

        shadowVP = proj * view;
    }

    void createShadowMatrix(const Light* pLight, const glm::vec3& center, float radius, float fboAspectRatio, glm::mat4& shadowVP)
    {
        switch(pLight->getType())
        {
        case LightDirectional:
            return createShadowMatrix((DirectionalLight*)pLight, center, radius, shadowVP);
        case LightPoint:
            return createShadowMatrix((PointLight*)pLight, center, radius, fboAspectRatio, shadowVP);
        default:
            should_not_get_here();
        }
    }

    CascadedShadowMaps::~CascadedShadowMaps() = default;

<<<<<<< HEAD
    CascadedShadowMaps::CascadedShadowMaps(uint32_t mapWidth, uint32_t mapHeight, uint32_t visibilityBufferWidth, uint32_t visibilityBufferHeight, Light::SharedConstPtr pLight, Scene::SharedConstPtr pScene, uint32_t cascadeCount, ResourceFormat shadowMapFormat) : mpLight(pLight), mpScene(pScene)
=======
    CascadedShadowMaps::CascadedShadowMaps(uint32_t mapWidth, uint32_t mapHeight, Light* pLight, Scene* pScene, uint32_t cascadeCount, ResourceFormat shadowMapFormat) : mpLight(pLight), mpScene(pScene)
>>>>>>> 4318cb3f
    {
        if(mpLight->getType() != LightDirectional)
        {
            if (cascadeCount != 1)
            {
                logWarning("CSM with point-light only supports a single cascade (the user requested " + std::to_string(cascadeCount) + ")");
            }
            cascadeCount = 1;
        }
        mCsmData.cascadeCount = cascadeCount;

        createDepthPassResources();
        createShadowPassResources(mapWidth, mapHeight);
        createVisibilityPassResources(visibilityBufferWidth, visibilityBufferHeight);

        mpLightCamera = Camera::create();

        Sampler::Desc samplerDesc;
        samplerDesc.setFilterMode(Sampler::Filter::Point, Sampler::Filter::Point, Sampler::Filter::Point).setAddressingMode(Sampler::AddressMode::Border, Sampler::AddressMode::Border, Sampler::AddressMode::Border).setBorderColor(glm::vec4(1.0f));
        samplerDesc.setLodParams(0.f, 0.f, 0.f);
        samplerDesc.setComparisonMode(Sampler::ComparisonMode::LessEqual);
        mShadowPass.pPointCmpSampler = Sampler::create(samplerDesc);
        samplerDesc.setFilterMode(Sampler::Filter::Linear, Sampler::Filter::Linear, Sampler::Filter::Linear);
        mShadowPass.pLinearCmpSampler = Sampler::create(samplerDesc);
        samplerDesc.setComparisonMode(Sampler::ComparisonMode::Disabled);
        samplerDesc.setAddressingMode(Sampler::AddressMode::Clamp, Sampler::AddressMode::Clamp, Sampler::AddressMode::Clamp);
        samplerDesc.setLodParams(-100.f, 100.f, 0.f);

        createVsmSampleState(1);
        mpGaussianBlur = GaussianBlur::create();
        mpGaussianBlur->setSigma(2.5f);
        mpGaussianBlur->setKernelWidth(5);
    }

<<<<<<< HEAD
    CascadedShadowMaps::UniquePtr CascadedShadowMaps::create(uint32_t mapWidth, uint32_t mapHeight, uint32_t visibilityBufferWidth, uint32_t visibilityBufferHeight, Light::SharedConstPtr pLight, Scene::SharedConstPtr pScene, uint32_t cascadeCount, ResourceFormat shadowMapFormat)
=======
    CascadedShadowMaps::UniquePtr CascadedShadowMaps::create(uint32_t mapWidth, uint32_t mapHeight, Light* pLight, Scene* pScene, uint32_t cascadeCount, ResourceFormat shadowMapFormat)
>>>>>>> 4318cb3f
    {
        if(isDepthFormat(shadowMapFormat) == false)
        {
            logError(std::string("Can't create CascadedShadowMaps effect. Requested resource format ") + to_string(shadowMapFormat) + " is not a depth format", true);
        }

        CascadedShadowMaps* pCsm = new CascadedShadowMaps(mapWidth, mapHeight, visibilityBufferWidth, visibilityBufferHeight, pLight, pScene, cascadeCount, shadowMapFormat);
        return CascadedShadowMaps::UniquePtr(pCsm);
    }

    void CascadedShadowMaps::setSdsmReadbackLatency(uint32_t latency)
    {
        if(mSdsmData.readbackLatency != latency)
        {
            mSdsmData.readbackLatency = latency;
            mSdsmData.minMaxReduction = nullptr;
        }
    }

    void CascadedShadowMaps::createSdsmData(Texture::SharedPtr pTexture)
    {
        assert(pTexture);
        // Only create a new technique if it doesn't exist or the dimensions changed
        if (mSdsmData.minMaxReduction)
        {
            if (mSdsmData.width == pTexture->getWidth() && mSdsmData.height == pTexture->getHeight() && mSdsmData.sampleCount == pTexture->getSampleCount())
            {
                return;
            }
        }
        mSdsmData.width = pTexture->getWidth();
        mSdsmData.height = pTexture->getHeight();
        mSdsmData.sampleCount = pTexture->getSampleCount();
        mSdsmData.minMaxReduction = ParallelReduction::create(ParallelReduction::Type::MinMax, mSdsmData.readbackLatency, mSdsmData.width, mSdsmData.height, mSdsmData.sampleCount);
    }

    void CascadedShadowMaps::createDepthPassResources()
    {
        GraphicsProgram::Desc depthPassDesc;
        depthPassDesc.addShaderLibrary(kDepthPassFile);
        depthPassDesc.vsEntry("vsMain").psEntry("psMain");
        GraphicsProgram::SharedPtr pProg = GraphicsProgram::create(depthPassDesc);
        pProg->addDefine("_APPLY_PROJECTION");
        pProg->addDefine("TEST_ALPHA");
        pProg->addDefine("_ALPHA_CHANNEL", "a");
        mDepthPass.pState = GraphicsState::create();
        mDepthPass.pState->setProgram(pProg);
        mDepthPass.pGraphicsVars = GraphicsVars::create(pProg->getReflector());
    }

    void CascadedShadowMaps::createShadowPassResources(uint32_t mapWidth, uint32_t mapHeight)
    {
        mShadowPass.mapSize = glm::vec2(float(mapWidth), float(mapHeight));
        const ResourceFormat depthFormat = ResourceFormat::D32Float;
        mCsmData.depthBias = 0.005f;
        Program::DefineList progDef;
        progDef.add("TEST_ALPHA");
        progDef.add("_CASCADE_COUNT", std::to_string(mCsmData.cascadeCount));
        progDef.add("_ALPHA_CHANNEL", "a");
        ResourceFormat colorFormat = ResourceFormat::Unknown;
        switch(mCsmData.filterMode)
        {
        case CsmFilterVsm:
            colorFormat = ResourceFormat::RG16Float;
            progDef.add("_VSM");
            break;
        case CsmFilterEvsm2:
            colorFormat = ResourceFormat::RG16Float;
            progDef.add("_EVSM2");
            break;
        case CsmFilterEvsm4:
            colorFormat = ResourceFormat::RGBA16Float;
            progDef.add("_EVSM4");
            break;
        }

        Fbo::Desc fboDesc;
        fboDesc.setDepthStencilTarget(depthFormat);
        uint32_t mipLevels = 1;

        if(colorFormat != ResourceFormat::Unknown)
        {
            fboDesc.setColorTarget(0, colorFormat);
            mipLevels = Texture::kMaxPossible;
        }
        mShadowPass.pFbo = FboHelper::create2D(mapWidth, mapHeight, fboDesc, mCsmData.cascadeCount, mipLevels);
        mDepthPass.pState->setFbo(FboHelper::create2D(mapWidth, mapHeight, fboDesc, mCsmData.cascadeCount));

        mShadowPass.fboAspectRatio = (float)mapWidth / (float)mapHeight;

        // Create the shadows program
<<<<<<< HEAD
        GraphicsProgram::Desc shadowPassProgDesc;
        shadowPassProgDesc.addShaderLibrary(kShadowPassfile);
        shadowPassProgDesc.vsEntry("vsMain").gsEntry("gsMain").psEntry("psMain");
        GraphicsProgram::SharedPtr pProg = GraphicsProgram::create(shadowPassProgDesc, progDef);
=======
        GraphicsProgram::SharedPtr pProg = GraphicsProgram::createFromFile(
            kDepthPassVSFile,
            kDepthPassFsFile,
            kDepthPassGsFile,
            "", "", progDef);
>>>>>>> 4318cb3f
        mShadowPass.pState = GraphicsState::create();
        mShadowPass.pState->setProgram(pProg);
        mShadowPass.pState->setDepthStencilState(nullptr);
        mShadowPass.pState->setFbo(mShadowPass.pFbo);
        const auto& pReflector = pProg->getReflector();
        mShadowPass.pGraphicsVars = GraphicsVars::create(pReflector);

        const auto& pDefaultBlock = pReflector->getDefaultParameterBlock();
        auto alphaSampler = pDefaultBlock->getResourceBinding("alphaSampler");
        auto alphaMapCB = pDefaultBlock->getResourceBinding("AlphaMapCB");
        auto alphaMap = pDefaultBlock->getResourceBinding("alphaMap");
        mPerLightCbLoc = pDefaultBlock->getResourceBinding("PerLightCB");

        mpCsmSceneRenderer = CsmSceneRenderer::create(mpScene, alphaMapCB, alphaMap, alphaSampler);
<<<<<<< HEAD
        mpSceneRenderer = SceneRenderer::create(std::const_pointer_cast<Scene>(mpScene));
        mpSceneRenderer->toggleMeshCulling(true);
    }

    void CascadedShadowMaps::createVisibilityPassResources(uint32_t width, uint32_t height)
    {
        mVisibilityPass.pState = GraphicsState::create();
        mVisibilityPass.pPass = FullScreenPass::create(kVisibilityPassFile);
        resizeVisibilityBuffer(width, height);
        mVisibilityPass.pGraphicsVars = GraphicsVars::create(mVisibilityPass.pPass->getProgram()->getReflector());
        mVisibilityPass.mVisualizeCascadesOffset = (uint32_t)mVisibilityPass.pGraphicsVars->getConstantBuffer("PerFrameCB")->getVariableOffset("visualizeCascades");
=======
        mpSceneRenderer = SceneRenderer::create(mpScene);
        mpSceneRenderer->setObjectCullState(true);
>>>>>>> 4318cb3f
    }

    void CascadedShadowMaps::setCascadeCount(uint32_t cascadeCount)
    {
        if(mpLight->getType() != LightDirectional)
        {
            cascadeCount = 1;
        }
        mCsmData.cascadeCount = cascadeCount;
        createShadowPassResources(mShadowPass.pFbo->getWidth(), mShadowPass.pFbo->getHeight());
    }

    void CascadedShadowMaps::renderUi(Gui* pGui, const char* uiGroup)
    {
        if (!uiGroup || pGui->beginGroup(uiGroup))
        {
            if (mpLight->getType() == LightDirectional)
            {
                if (pGui->addIntVar("Cascade Count", (int32_t&)mCsmData.cascadeCount, 1, 8))
                {
                    setCascadeCount(mCsmData.cascadeCount);
                }
            }

            // Mesh culling
            bool cullEnabled = isMeshCullingEnabled();
            if (pGui->addCheckBox("Cull Meshes", cullEnabled))
            {
                toggleMeshCulling(cullEnabled);
            }

            //Filter mode
            uint32_t filterIndex = static_cast<uint32_t>(mCsmData.filterMode);
            if (pGui->addDropdown("Filter Mode", kFilterList, filterIndex))
            {
                setFilterMode(filterIndex);
            }

            //partition mode
            uint32_t newPartitionMode = static_cast<uint32_t>(mControls.partitionMode);
            if (pGui->addDropdown("Partition Mode", kPartitionList, newPartitionMode))
            {
                mControls.partitionMode = static_cast<PartitionMode>(newPartitionMode);
            }

            if (mControls.partitionMode == PartitionMode::PSSM)
            {
                pGui->addFloatVar("PSSM Lambda", mControls.pssmLambda, 0, 1.0f);
            }

            if (mControls.useMinMaxSdsm == false)
            {
                pGui->addFloatVar("Min Distance", mControls.distanceRange.x, 0, 1);
                pGui->addFloatVar("Max Distance", mControls.distanceRange.y, 0, 1);
            }

            pGui->addFloatVar("Cascade Blend Threshold", mCsmData.cascadeBlendThreshold, 0, 1.0f);
            pGui->addCheckBox("Depth Clamp", mControls.depthClamp);

            pGui->addFloatVar("Depth Bias", mCsmData.depthBias, 0, FLT_MAX, 0.0001f);
            pGui->addCheckBox("Stabilize Cascades", mControls.stabilizeCascades);

            // SDSM data
            const char* sdsmGroup = "SDSM MinMax";
            if (pGui->beginGroup(sdsmGroup))
            {
                pGui->addCheckBox("Enable", mControls.useMinMaxSdsm);
                if(mControls.useMinMaxSdsm)
                {
                    int32_t latency = mSdsmData.readbackLatency;
                    if (pGui->addIntVar("Readback Latency", latency, 0))
                    {
                        setSdsmReadbackLatency(latency);
                    }
                    std::string range = "SDSM Range=[" + std::to_string(mSdsmData.sdsmResult.x) + ", " + std::to_string(mSdsmData.sdsmResult.y) + ']';
                    pGui->addText(range.c_str());
                }
                pGui->endGroup();
            }
            
            if (mCsmData.filterMode == CsmFilterFixedPcf || mCsmData.filterMode == CsmFilterStochasticPcf)
            {
                i32 kernelWidth = mCsmData.pcfKernelWidth;
                if (pGui->addIntVar("Kernel Width", kernelWidth, 1, 15, 2))
                {
                    setPcfKernelWidth(kernelWidth);
                }
            }

            //VSM/ESM
            if (mCsmData.filterMode == CsmFilterVsm || mCsmData.filterMode == CsmFilterEvsm2 || mCsmData.filterMode == CsmFilterEvsm4)
            {
                const char* vsmGroup = "VSM/EVSM";
                if (pGui->beginGroup(vsmGroup))
                {
                    uint32_t newMaxAniso = mShadowPass.pVSMTrilinearSampler->getMaxAnisotropy();
                    pGui->addDropdown("Max Aniso", kMaxAniso, newMaxAniso);
                    {
                        createVsmSampleState(newMaxAniso);
                    }

                    pGui->addFloatVar("Light Bleed Reduction", mCsmData.lightBleedingReduction, 0, 1.0f, 0.01f);

                    if(mCsmData.filterMode == CsmFilterEvsm2 || mCsmData.filterMode == CsmFilterEvsm4)
                    {
                        const char* evsmExpGroup = "EVSM Exp";
                        if (pGui->beginGroup(evsmExpGroup))
                        {
                            pGui->addFloatVar("Positive", mCsmData.evsmExponents.x, 0.0f, 5.54f, 0.01f);
                            pGui->addFloatVar("Negative", mCsmData.evsmExponents.y, 0.0f, 5.54f, 0.01f);
                            pGui->endGroup();
                        }
                    }

                    mpGaussianBlur->renderUI(pGui, "Blur");
                    pGui->endGroup();
                }
            }

            if(uiGroup) pGui->endGroup();
        }
    }

    void camClipSpaceToWorldSpace(const Camera* pCamera, glm::vec3 viewFrustum[8], glm::vec3& center, float& radius)
    {
        glm::vec3 clipSpace[8] =
        {
            glm::vec3(-1.0f, 1.0f, 0),
            glm::vec3(1.0f, 1.0f, 0),
            glm::vec3(1.0f, -1.0f, 0),
            glm::vec3(-1.0f, -1.0f, 0),
            glm::vec3(-1.0f, 1.0f, 1.0f),
            glm::vec3(1.0f, 1.0f, 1.0f),
            glm::vec3(1.0f, -1.0f, 1.0f),
            glm::vec3(-1.0f, -1.0f, 1.0f),
        };

        glm::mat4 invViewProj = pCamera->getInvViewProjMatrix();
        center = glm::vec3(0, 0, 0);

        for(uint32_t i = 0; i < 8; i++)
        {
            glm::vec4 crd = invViewProj * glm::vec4(clipSpace[i], 1);
            viewFrustum[i] = glm::vec3(crd) / crd.w;
            center += viewFrustum[i];
        }

        center *= (1.0f / 8.0f);

        // Calculate bounding sphere radius
        radius = 0;
        for(uint32_t i = 0; i < 8; i++)
        {
            float d = glm::length(center - viewFrustum[i]);
            radius = max(d, radius);
        }
    }

    forceinline float calcPssmPartitionEnd(float nearPlane, float camDepthRange, const glm::vec2& distanceRange, float linearBlend, uint32_t cascade, uint32_t cascadeCount)
    {
        // Convert to camera space
        float minDepth = nearPlane + distanceRange.x * camDepthRange;
        float maxDepth = nearPlane + distanceRange.y * camDepthRange;

        float depthRange = maxDepth - minDepth;
        float depthScale = maxDepth / minDepth;

        float cascadeScale = float(cascade + 1) / float(cascadeCount);
        float logSplit = pow(depthScale, cascadeScale) * minDepth;
        float uniSplit = minDepth + depthRange * cascadeScale;

        float distance = linearBlend * logSplit + (1 - linearBlend) * uniSplit;

        // Convert back to clip-space
        distance = (distance - nearPlane) / camDepthRange;
        return distance;
    }

    void getCascadeCropParams(const glm::vec3 crd[8], const glm::mat4& lightVP, glm::vec4& scale, glm::vec4& offset)
    {
        // Transform the frustum into light clip-space and calculate min-max
        glm::vec4 maxCS(-1, -1, 0, 1);
        glm::vec4 minCS(1, 1, 1, 1);
        for(uint32_t i = 0; i < 8; i++)
        {
            glm::vec4 c = lightVP * glm::vec4(crd[i], 1.0f);
            c /= c.w;
            maxCS = max(maxCS, c);
            minCS = min(minCS, c);
        }

        glm::vec4 delta = maxCS - minCS;
        scale = glm::vec4(2, 2, 1, 1) / delta;

        offset.x = -0.5f * (maxCS.x + minCS.x) * scale.x;
        offset.y = -0.5f * (maxCS.y + minCS.y) * scale.y;
        offset.z = -minCS.z * scale.z;

        scale.w = 1;
        offset.w = 0;
    }

    void CascadedShadowMaps::partitionCascades(const Camera* pCamera, const glm::vec2& distanceRange)
    {
        struct
        {
            glm::vec3 crd[8];
            glm::vec3 center;
            float radius;
        } camFrustum;

        camClipSpaceToWorldSpace(pCamera, camFrustum.crd, camFrustum.center, camFrustum.radius);

        // Create the global shadow space
        createShadowMatrix(mpLight, camFrustum.center, camFrustum.radius, mShadowPass.fboAspectRatio, mCsmData.globalMat);

        if(mCsmData.cascadeCount == 1)
        {
            mCsmData.cascadeScale[0] = glm::vec4(1);
            mCsmData.cascadeOffset[0] = glm::vec4(0);
            mCsmData.cascadeRange[0].x = 0;
            mCsmData.cascadeRange[0].y = 1;
            return;
        }

        float nearPlane = pCamera->getNearPlane();
        float farPlane = pCamera->getFarPlane();
        float depthRange = farPlane - nearPlane;

        float nextCascadeStart = distanceRange.x;

        for(int32_t c = 0; c < mCsmData.cascadeCount; c++)
        {
            float cascadeStart = nextCascadeStart;

            switch(mControls.partitionMode)
            {
            case PartitionMode::Linear:
                nextCascadeStart = cascadeStart + (distanceRange.y - distanceRange.x) / float(mCsmData.cascadeCount);
                break;
            case PartitionMode::Logarithmic:
                nextCascadeStart = calcPssmPartitionEnd(nearPlane, depthRange, distanceRange, 1.0f, c, mCsmData.cascadeCount);
                break;
            case PartitionMode::PSSM:
                nextCascadeStart = calcPssmPartitionEnd(nearPlane, depthRange, distanceRange, mControls.pssmLambda, c, mCsmData.cascadeCount);
                break;
            default:
                should_not_get_here();
            }

            // If we blend between cascades, we need to expand the range to make sure we will not try to read off the edge of the shadow-map
            float blendCorrection = (nextCascadeStart - cascadeStart) *  (mCsmData.cascadeBlendThreshold * 0.5f);
            float cascadeEnd = nextCascadeStart + blendCorrection;
            nextCascadeStart -= blendCorrection;

            // Calculate the cascade distance in camera-clip space(Where the clip-space range is [0, farPlane])
            float camClipSpaceCascadeStart = lerp(nearPlane, farPlane, cascadeStart);
            float camClipSpaceCascadeEnd = lerp(nearPlane, farPlane, cascadeEnd);

            //Convert to ndc space [0, 1]
            float projTermA = farPlane / (nearPlane - farPlane);
            float projTermB = (-farPlane * nearPlane) / (farPlane - nearPlane);
            float ndcSpaceCascadeStart = (-camClipSpaceCascadeStart * projTermA + projTermB) / camClipSpaceCascadeStart;
            float ndcSpaceCascadeEnd = (-camClipSpaceCascadeEnd * projTermA + projTermB) / camClipSpaceCascadeEnd;
            mCsmData.cascadeRange[c].x = ndcSpaceCascadeStart;
            mCsmData.cascadeRange[c].y = ndcSpaceCascadeEnd - ndcSpaceCascadeStart;

            // Calculate the cascade frustum
            glm::vec3 cascadeFrust[8];
            for(uint32_t i = 0; i < 4; i++)
            {
                glm::vec3 edge = camFrustum.crd[i + 4] - camFrustum.crd[i];
                glm::vec3 start = edge * cascadeStart;
                glm::vec3 end = edge * cascadeEnd;
                cascadeFrust[i] = camFrustum.crd[i] + start;
                cascadeFrust[i + 4] = camFrustum.crd[i] + end;
            }

            getCascadeCropParams(cascadeFrust, mCsmData.globalMat, mCsmData.cascadeScale[c], mCsmData.cascadeOffset[c]);
        }
    }

    static bool checkOffset(size_t cbOffset, size_t cppOffset, const char* field)
    {
        if (cbOffset != cppOffset)
        {
            logError("CsmData::" + std::string(field) + " CB offset mismatch. CB offset is " + std::to_string(cbOffset) + ", C++ data offset is " + std::to_string(cppOffset));
            return false;
        }
        return true;
    }

#if _LOG_ENABLED
#define check_offset(_a) {static bool b = true; if(b) {assert(checkOffset(pCB->getVariableOffset("gCsmData." #_a), offsetof(CsmData, _a), #_a));} b = false;}
#else
#define check_offset(_a)
#endif

    void CascadedShadowMaps::renderScene(RenderContext* pCtx)
    {
        ConstantBuffer* pCB = mShadowPass.pGraphicsVars->getDefaultBlock()->getConstantBuffer(mPerLightCbLoc, 0).get();
        check_offset(globalMat);
        check_offset(cascadeScale[0]);
        check_offset(cascadeOffset[0]);
        check_offset(cascadeRange[0]);
        check_offset(depthBias);
        check_offset(cascadeCount);
        check_offset(filterMode);
        check_offset(pcfKernelWidth);
        check_offset(lightDir);
        check_offset(lightBleedingReduction);
        check_offset(evsmExponents);
        check_offset(cascadeBlendThreshold);


        pCB->setBlob(&mCsmData, 0, sizeof(mCsmData));
        pCtx->pushGraphicsVars(mShadowPass.pGraphicsVars);
        pCtx->pushGraphicsState(mShadowPass.pState);
        mpLightCamera->setProjectionMatrix(mCsmData.globalMat);
        mpCsmSceneRenderer->renderScene(pCtx, mpLightCamera.get());
        pCtx->popGraphicsState();
        pCtx->popGraphicsVars();
    }

    void CascadedShadowMaps::executeDepthPass(RenderContext* pCtx, const Camera* pCamera)
    {
        // Must have an FBO attached, otherwise don't know the size of the depth map
		const auto& pStateFbo = pCtx->getGraphicsState()->getFbo();
		uint32_t width, height;
		if(pStateFbo)
		{
			width = pStateFbo->getWidth();
			height = pStateFbo->getHeight();
		}
		else
		{
			width = (uint32_t)mShadowPass.mapSize.x;
			height = (uint32_t)mShadowPass.mapSize.y;
		}

        Fbo::SharedConstPtr pFbo = mDepthPass.pState->getFbo();
        if((pFbo == nullptr) || (pFbo->getWidth() != width) || (pFbo->getHeight() != height))
        {
            Fbo::Desc desc;
            desc.setDepthStencilTarget(mShadowPass.pFbo->getDepthStencilTexture()->getFormat());
            mDepthPass.pState->setFbo(FboHelper::create2D(width, height, desc));
        }

        pCtx->clearFbo(pFbo.get(), glm::vec4(), 1, 0, FboAttachmentType::Depth);
        pCtx->pushGraphicsState(mDepthPass.pState);
        pCtx->pushGraphicsVars(mDepthPass.pGraphicsVars);
        mpCsmSceneRenderer->renderScene(pCtx, const_cast<Camera*>(pCamera));
        pCtx->popGraphicsVars();
        pCtx->popGraphicsState();
    }

    void CascadedShadowMaps::createVsmSampleState(uint32_t maxAnisotropy)
    {
        Sampler::Desc samplerDesc;
        samplerDesc.setFilterMode(Sampler::Filter::Linear, Sampler::Filter::Linear, Sampler::Filter::Linear);
        samplerDesc.setAddressingMode(Sampler::AddressMode::Clamp, Sampler::AddressMode::Clamp, Sampler::AddressMode::Clamp);
        samplerDesc.setMaxAnisotropy(maxAnisotropy);
        mShadowPass.pVSMTrilinearSampler = Sampler::create(samplerDesc);
    }

    void CascadedShadowMaps::reduceDepthSdsmMinMax(RenderContext* pRenderCtx, const Camera* pCamera, Texture::SharedPtr& pDepthBuffer)
    {
        if(pDepthBuffer == nullptr)
        {
            // Run a shadow pass
            executeDepthPass(pRenderCtx, pCamera);
            pDepthBuffer = mDepthPass.pState->getFbo()->getDepthStencilTexture();
        }

        createSdsmData(pDepthBuffer);
        vec2 distanceRange = glm::vec2(mSdsmData.minMaxReduction->reduce(pRenderCtx, pDepthBuffer));

        // Convert to linear
        glm::mat4 camProj = pCamera->getProjMatrix();
        distanceRange = camProj[2][2] - distanceRange*camProj[2][3];
        distanceRange = camProj[3][2] / distanceRange;
        distanceRange = (distanceRange - pCamera->getNearPlane()) / (pCamera->getFarPlane() - pCamera->getNearPlane());
        distanceRange = glm::clamp(distanceRange, glm::vec2(0), glm::vec2(1));
        mSdsmData.sdsmResult = distanceRange;

        if (mControls.stabilizeCascades)
        {
            // Ignore minor changes that can result in swimming
            distanceRange = round(distanceRange * 16.0f) / 16.0f;
            distanceRange.y = max(distanceRange.y, 0.005f);
        }
    }

    vec2 CascadedShadowMaps::calcDistanceRange(RenderContext* pRenderCtx, const Camera* pCamera, Texture::SharedPtr& pDepthBuffer)
    {
        if(mControls.useMinMaxSdsm)
        {
            reduceDepthSdsmMinMax(pRenderCtx, pCamera, pDepthBuffer);
            return mSdsmData.sdsmResult;
        }
        else
        {
            return mControls.distanceRange;
        }
    }

    Texture::SharedPtr CascadedShadowMaps::generateVisibilityBuffer(RenderContext* pRenderCtx, const Camera* pCamera, Texture::SharedPtr pDepthBuffer)
    {
        const glm::vec4 clearColor(0);
        pRenderCtx->clearFbo(mShadowPass.pFbo.get(), clearColor, 1, 0, FboAttachmentType::All);

        // Calc the bounds
        glm::vec2 distanceRange = calcDistanceRange(pRenderCtx, pCamera, pDepthBuffer);

        GraphicsState::Viewport VP;
        VP.originX = 0;
        VP.originY = 0;
        VP.minDepth = 0;
        VP.maxDepth = 1;
        VP.height = mShadowPass.mapSize.x;
        VP.width = mShadowPass.mapSize.y;

        //Set shadow pass state
        mShadowPass.pState->setViewport(0, VP);
        mpCsmSceneRenderer->setDepthClamp(mControls.depthClamp);
        pRenderCtx->pushGraphicsState(mShadowPass.pState);
        partitionCascades(pCamera, distanceRange);
        renderScene(pRenderCtx);
        
        if(mCsmData.filterMode == CsmFilterVsm || mCsmData.filterMode == CsmFilterEvsm2 || mCsmData.filterMode == CsmFilterEvsm4)
        {
            mpGaussianBlur->execute(pRenderCtx, mShadowPass.pFbo->getColorTexture(0), mShadowPass.pFbo);
            mShadowPass.pFbo->getColorTexture(0)->generateMips(pRenderCtx);
        }
        pRenderCtx->popGraphicsState();

        //Clear visibility buffer
        auto pFbo = mVisibilityPass.pState->getFbo().get();
        pRenderCtx->clearFbo(pFbo, glm::vec4(1, 0, 0, 0), 1, 0, FboAttachmentType::All);
        //Update Vars
        mVisibilityPass.pGraphicsVars->setTexture("gDepth", pDepthBuffer);
        setDataIntoGraphicsVars(mVisibilityPass.pGraphicsVars, "gCsmData");
        auto pCb = mVisibilityPass.pGraphicsVars->getConstantBuffer("PerFrameCB");            
        mVisibilityPassData.camInvViewProj = pCamera->getInvViewProjMatrix();
        mVisibilityPassData.screenDim = glm::uvec2(pFbo->getWidth(), pFbo->getHeight());
        pCb->setBlob(&mVisibilityPassData, mVisibilityPass.mVisualizeCascadesOffset, sizeof(mVisibilityPassData));
        //Render visibility buffer
        pRenderCtx->pushGraphicsState(mVisibilityPass.pState);
        pRenderCtx->pushGraphicsVars(mVisibilityPass.pGraphicsVars);
        mVisibilityPass.pPass->execute(pRenderCtx);
        pRenderCtx->popGraphicsVars();
        pRenderCtx->popGraphicsState();

        return mVisibilityPass.pState->getFbo()->getColorTexture(0);
    }

    void CascadedShadowMaps::setDataIntoGraphicsVars(GraphicsVars::SharedPtr pVars, const std::string& varName)
    {
        ConstantBuffer::SharedPtr pCB = pVars->getConstantBuffer("PerFrameCB");
        size_t offset = pCB->getVariableOffset(varName);
        setDataIntoParameterBlock(pVars->getDefaultBlock().get(), pVars->getConstantBuffer("PerFrameCB"), offset, varName);
    }

    void CascadedShadowMaps::setDataIntoParameterBlock(ParameterBlock* pBlock, ConstantBuffer::SharedPtr pCB, size_t offset, const std::string & varName)
    {
        switch (mCsmData.filterMode)
        {
        case CsmFilterPoint:
            pBlock->setTexture(varName + ".shadowMap", mShadowPass.pFbo->getDepthStencilTexture());
            pBlock->setSampler(varName + ".csmComparisonSampler", mShadowPass.pPointCmpSampler);
            break;
        case CsmFilterHwPcf:
        case CsmFilterFixedPcf:
        case CsmFilterStochasticPcf:
            pBlock->setTexture(varName + ".shadowMap", mShadowPass.pFbo->getDepthStencilTexture());
            pBlock->setSampler(varName + ".csmComparisonSampler", mShadowPass.pLinearCmpSampler);
            break;
        case CsmFilterVsm:
        case CsmFilterEvsm2:
        case CsmFilterEvsm4:
            pBlock->setTexture(varName + ".shadowMap", mShadowPass.pFbo->getColorTexture(0));
            pBlock->setSampler(varName + ".csmSampler", mShadowPass.pVSMTrilinearSampler);
            break;
        }

<<<<<<< HEAD
        mCsmData.lightDir = glm::normalize(((DirectionalLight*)mpLight.get())->getWorldDirection());
        ConstantBuffer::SharedPtr pCB = pVars->getConstantBuffer("PerFrameCB");
        size_t offset = pCB->getVariableOffset(varName);
=======
        mCsmData.lightDir = glm::normalize(((InfinitesimalLight*)mpLight)->getWorldDirection());
>>>>>>> 4318cb3f
        pCB->setBlob(&mCsmData, offset, sizeof(mCsmData));
    }

    void CascadedShadowMaps::setDataIntoParameterBlock(ParameterBlock* pBlock, const std::string & varName)
    {
        ConstantBuffer::SharedPtr pCB = pBlock->getConstantBuffer(pBlock->getReflection()->getName());
        size_t offset = pCB->getVariableOffset(varName);
        setDataIntoParameterBlock(pBlock, pCB, offset, varName);
    }
    
    Texture::SharedPtr CascadedShadowMaps::getShadowMap() const
    {
        switch(mCsmData.filterMode)
        {
        case CsmFilterVsm:
        case CsmFilterEvsm2:
        case CsmFilterEvsm4:
            return mShadowPass.pFbo->getColorTexture(0);
        }
        return mShadowPass.pFbo->getDepthStencilTexture();
    }

    void CascadedShadowMaps::setFilterMode(uint32_t newFilterMode)
    {
        mCsmData.filterMode = newFilterMode;
        createShadowPassResources(mShadowPass.pFbo->getWidth(), mShadowPass.pFbo->getHeight());
    }

    void CascadedShadowMaps::setEvsmBlur(uint32_t kernelWidth, float sigma)
    {
        mpGaussianBlur->setKernelWidth(kernelWidth);
        mpGaussianBlur->setSigma(sigma);
    }

    void CascadedShadowMaps::toggleMeshCulling(bool enabled)
    { 
        mpCsmSceneRenderer->toggleMeshCulling(enabled); 
    }

    bool CascadedShadowMaps::isMeshCullingEnabled() const
    {
        return mpCsmSceneRenderer->isMeshCullingEnabled();
    }

    void CascadedShadowMaps::resizeVisibilityBuffer(uint32_t width, uint32_t height)
    {
        Fbo::Desc fboDesc;
        fboDesc.setColorTarget(0, mVisibilityPassData.shouldVisualizeCascades ? ResourceFormat::RGBA32Float : ResourceFormat::R32Float);
        mVisibilityPass.pState->setFbo(FboHelper::create2D(width, height, fboDesc));
    }

    void CascadedShadowMaps::toggleCascadeVisualization(bool shouldVisualze)
    {
        mVisibilityPassData.shouldVisualizeCascades = shouldVisualze;
        resizeVisibilityBuffer(mVisibilityPass.pState->getFbo()->getColorTexture(0)->getWidth(), mVisibilityPass.pState->getFbo()->getColorTexture(0)->getHeight());
    }
}<|MERGE_RESOLUTION|>--- conflicted
+++ resolved
@@ -35,15 +35,9 @@
 
 namespace Falcor
 {
-<<<<<<< HEAD
     const char* kDepthPassFile = "Effects/DepthPass.slang";
     const char* kShadowPassfile = "Effects/ShadowPass.slang";
     const char* kVisibilityPassFile = "Effects/VisibilityPass.ps.slang";
-=======
-    const char* kDepthPassVSFile = "Effects/ShadowPass.vs.slang";
-    const char* kDepthPassGsFile = "Effects/ShadowPass.gs.slang";
-    const char* kDepthPassFsFile = "Effects/ShadowPass.ps.slang";
->>>>>>> 4318cb3f
 
     const Gui::DropdownList kFilterList = {
         { (uint32_t)CsmFilterPoint, "Point" },
@@ -215,11 +209,7 @@
 
     CascadedShadowMaps::~CascadedShadowMaps() = default;
 
-<<<<<<< HEAD
-    CascadedShadowMaps::CascadedShadowMaps(uint32_t mapWidth, uint32_t mapHeight, uint32_t visibilityBufferWidth, uint32_t visibilityBufferHeight, Light::SharedConstPtr pLight, Scene::SharedConstPtr pScene, uint32_t cascadeCount, ResourceFormat shadowMapFormat) : mpLight(pLight), mpScene(pScene)
-=======
-    CascadedShadowMaps::CascadedShadowMaps(uint32_t mapWidth, uint32_t mapHeight, Light* pLight, Scene* pScene, uint32_t cascadeCount, ResourceFormat shadowMapFormat) : mpLight(pLight), mpScene(pScene)
->>>>>>> 4318cb3f
+    CascadedShadowMaps::CascadedShadowMaps(uint32_t mapWidth, uint32_t mapHeight, uint32_t visibilityBufferWidth, uint32_t visibilityBufferHeight, Light* pLight, Scene* pScene, uint32_t cascadeCount, ResourceFormat shadowMapFormat) : mpLight(pLight), mpScene(pScene)
     {
         if(mpLight->getType() != LightDirectional)
         {
@@ -254,11 +244,7 @@
         mpGaussianBlur->setKernelWidth(5);
     }
 
-<<<<<<< HEAD
-    CascadedShadowMaps::UniquePtr CascadedShadowMaps::create(uint32_t mapWidth, uint32_t mapHeight, uint32_t visibilityBufferWidth, uint32_t visibilityBufferHeight, Light::SharedConstPtr pLight, Scene::SharedConstPtr pScene, uint32_t cascadeCount, ResourceFormat shadowMapFormat)
-=======
-    CascadedShadowMaps::UniquePtr CascadedShadowMaps::create(uint32_t mapWidth, uint32_t mapHeight, Light* pLight, Scene* pScene, uint32_t cascadeCount, ResourceFormat shadowMapFormat)
->>>>>>> 4318cb3f
+    CascadedShadowMaps::UniquePtr CascadedShadowMaps::create(uint32_t mapWidth, uint32_t mapHeight, uint32_t visibilityBufferWidth, uint32_t visibilityBufferHeight, Light* pLight, Scene* pScene, uint32_t cascadeCount, ResourceFormat shadowMapFormat)
     {
         if(isDepthFormat(shadowMapFormat) == false)
         {
@@ -350,18 +336,10 @@
         mShadowPass.fboAspectRatio = (float)mapWidth / (float)mapHeight;
 
         // Create the shadows program
-<<<<<<< HEAD
         GraphicsProgram::Desc shadowPassProgDesc;
         shadowPassProgDesc.addShaderLibrary(kShadowPassfile);
         shadowPassProgDesc.vsEntry("vsMain").gsEntry("gsMain").psEntry("psMain");
         GraphicsProgram::SharedPtr pProg = GraphicsProgram::create(shadowPassProgDesc, progDef);
-=======
-        GraphicsProgram::SharedPtr pProg = GraphicsProgram::createFromFile(
-            kDepthPassVSFile,
-            kDepthPassFsFile,
-            kDepthPassGsFile,
-            "", "", progDef);
->>>>>>> 4318cb3f
         mShadowPass.pState = GraphicsState::create();
         mShadowPass.pState->setProgram(pProg);
         mShadowPass.pState->setDepthStencilState(nullptr);
@@ -376,7 +354,6 @@
         mPerLightCbLoc = pDefaultBlock->getResourceBinding("PerLightCB");
 
         mpCsmSceneRenderer = CsmSceneRenderer::create(mpScene, alphaMapCB, alphaMap, alphaSampler);
-<<<<<<< HEAD
         mpSceneRenderer = SceneRenderer::create(std::const_pointer_cast<Scene>(mpScene));
         mpSceneRenderer->toggleMeshCulling(true);
     }
@@ -388,10 +365,6 @@
         resizeVisibilityBuffer(width, height);
         mVisibilityPass.pGraphicsVars = GraphicsVars::create(mVisibilityPass.pPass->getProgram()->getReflector());
         mVisibilityPass.mVisualizeCascadesOffset = (uint32_t)mVisibilityPass.pGraphicsVars->getConstantBuffer("PerFrameCB")->getVariableOffset("visualizeCascades");
-=======
-        mpSceneRenderer = SceneRenderer::create(mpScene);
-        mpSceneRenderer->setObjectCullState(true);
->>>>>>> 4318cb3f
     }
 
     void CascadedShadowMaps::setCascadeCount(uint32_t cascadeCount)
@@ -877,13 +850,7 @@
             break;
         }
 
-<<<<<<< HEAD
-        mCsmData.lightDir = glm::normalize(((DirectionalLight*)mpLight.get())->getWorldDirection());
-        ConstantBuffer::SharedPtr pCB = pVars->getConstantBuffer("PerFrameCB");
-        size_t offset = pCB->getVariableOffset(varName);
-=======
         mCsmData.lightDir = glm::normalize(((InfinitesimalLight*)mpLight)->getWorldDirection());
->>>>>>> 4318cb3f
         pCB->setBlob(&mCsmData, offset, sizeof(mCsmData));
     }
 
