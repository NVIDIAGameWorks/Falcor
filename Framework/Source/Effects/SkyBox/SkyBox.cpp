/***************************************************************************
# Copyright (c) 2016, NVIDIA CORPORATION. All rights reserved.
#
# Redistribution and use in source and binary forms, with or without
# modification, are permitted provided that the following conditions
# are met:
#  * Redistributions of source code must retain the above copyright
#    notice, this list of conditions and the following disclaimer.
#  * Redistributions in binary form must reproduce the above copyright
#    notice, this list of conditions and the following disclaimer in the
#    documentation and/or other materials provided with the distribution.
#  * Neither the name of NVIDIA CORPORATION nor the names of its
#    contributors may be used to endorse or promote products derived
#    from this software without specific prior written permission.
#
# THIS SOFTWARE IS PROVIDED BY THE COPYRIGHT HOLDERS ``AS IS'' AND ANY
# EXPRESS OR IMPLIED WARRANTIES, INCLUDING, BUT NOT LIMITED TO, THE
# IMPLIED WARRANTIES OF MERCHANTABILITY AND FITNESS FOR A PARTICULAR
# PURPOSE ARE DISCLAIMED.  IN NO EVENT SHALL THE COPYRIGHT OWNER OR
# CONTRIBUTORS BE LIABLE FOR ANY DIRECT, INDIRECT, INCIDENTAL, SPECIAL,
# EXEMPLARY, OR CONSEQUENTIAL DAMAGES (INCLUDING, BUT NOT LIMITED TO,
# PROCUREMENT OF SUBSTITUTE GOODS OR SERVICES; LOSS OF USE, DATA, OR
# PROFITS; OR BUSINESS INTERRUPTION) HOWEVER CAUSED AND ON ANY THEORY
# OF LIABILITY, WHETHER IN CONTRACT, STRICT LIABILITY, OR TORT
# (INCLUDING NEGLIGENCE OR OTHERWISE) ARISING IN ANY WAY OUT OF THE USE
# OF THIS SOFTWARE, EVEN IF ADVISED OF THE POSSIBILITY OF SUCH DAMAGE.
***************************************************************************/
#include "Framework.h"
#include "SkyBox.h"
#include "glm/gtx/transform.hpp"
#include "Graphics/TextureHelper.h"
#include "Graphics/Camera/Camera.h"
#include "Graphics/Model/ModelRenderer.h"
#include "Graphics/Scene/Scene.h"

namespace Falcor
{
    // Dictionary keys
    static const std::string& kSkyboxFile = "file";

    SkyBox::SkyBox() : RenderPass("SkyBox") {}

<<<<<<< HEAD
    SkyBox::UniquePtr SkyBox::create(Texture::SharedPtr& pSkyTexture, Sampler::SharedPtr pSampler, bool renderStereo)
=======
    SkyBox::SharedPtr SkyBox::create(const Texture::SharedPtr& pTexture, const Sampler::SharedPtr& pSampler, bool renderStereo)
>>>>>>> 338266ac
    {
        SharedPtr pSkyBox = SharedPtr(new SkyBox());
        if(pSkyBox->createResources(pSkyTexture, pSampler, renderStereo) == false)
        {
            return nullptr;
        }
        return pSkyBox;
    }

    SkyBox::UniquePtr SkyBox::createFromTexture(const std::string& textureName, bool loadAsSrgb, Sampler::SharedPtr pSampler, bool renderStereo)
    {
        Texture::SharedPtr pTexture;
        if(textureName.size())
        {
            pTexture = createTextureFromFile(textureName, false, loadAsSrgb);
            if (pTexture == nullptr)
            {
                return nullptr;
            }
        }

        UniquePtr pSkyBox = UniquePtr(new SkyBox());
        if (pSkyBox->createResources(pTexture, pSampler, renderStereo) == false) return nullptr;
        return pSkyBox;
    }

    SkyBox::SharedPtr SkyBox::create(const std::string& textureName, bool loadAsSrgb, Sampler::SharedPtr pSampler, bool renderStereo)
    {
#pragma warning (suppress : 4996)
        return createFromTexture(textureName, loadAsSrgb, pSampler, renderStereo);
    }

    SkyBox::SharedPtr SkyBox::create(const Dictionary& dict)
    {
        std::string filename;
        if (dict.keyExists(kSkyboxFile)) filename = dict[kSkyboxFile].asString();

        return create(filename);
    }

    Dictionary SkyBox::getScriptingDictionary() const
    {
//         RenderPassSerializer renderPassSerializer;
 //       renderPassSerializer.addVariable<std::uint32_t>("sampleDesc.minFilter", static_cast<uint32_t>(Sampler::Filter::Linear));
 //       renderPassSerializer.addVariable<std::uint32_t>("sampleDesc.magFilter", static_cast<uint32_t>(Sampler::Filter::Linear));
 //       renderPassSerializer.addVariable<std::uint32_t>("sampleDesc.mipFilter", static_cast<uint32_t>(Sampler::Filter::Linear));
 //       
 //       renderPassSerializer.addVariable<bool>("loadAsSrgb", true);
 //       renderPassSerializer.addVariable<bool>("skybox.renderStereo", mRenderStereo);
//         return renderPassSerializer;
        return Dictionary();
    }

    void SkyBox::setTexture(const Texture::SharedPtr& pTexture)
    {
        mpTexture = pTexture;
        if (mpTexture)
        {
            assert(mpTexture->getType() == Texture::Type::TextureCube || mpTexture->getType() == Texture::Type::Texture2D);
            (mpTexture->getType() == Texture::Type::Texture2D) ? mpProgram->addDefine("_SPHERICAL_MAP") : mpProgram->removeDefine("_SPHERICAL_MAP");
        }
        mpVars->setTexture("gTexture", mpTexture);
    }

    bool SkyBox::createResources(const Texture::SharedPtr& pTexture, const Sampler::SharedPtr& pSampler, bool renderStereo)
    {
        mpCubeModel = Model::createFromFile("Effects/cube.obj");
        if(mpCubeModel == nullptr)
        {
            logError("Failed to load cube model for SkyBox");
            return false;
        }

        // Create the program
        Program::DefineList defines;
        if(renderStereo)
        {
            defines.add("_SINGLE_PASS_STEREO");
        }

        mpProgram = GraphicsProgram::createFromFile("Effects/SkyBox.slang", "vs", "ps", defines);
        mpVars = GraphicsVars::create(mpProgram->getReflector());

        const ParameterBlockReflection* pDefaultBlockReflection = mpProgram->getReflector()->getDefaultParameterBlock().get();
        mBindLocations.perFrameCB = pDefaultBlockReflection->getResourceBinding("PerFrameCB");
        mBindLocations.texture = pDefaultBlockReflection->getResourceBinding("gTexture");
        mBindLocations.sampler = pDefaultBlockReflection->getResourceBinding("gSampler");

        ParameterBlock* pDefaultBlock = mpVars->getDefaultBlock().get();
        ConstantBuffer* pCB = pDefaultBlock->getConstantBuffer(mBindLocations.perFrameCB, 0).get();
        mScaleOffset = pCB->getVariableOffset("gScale");
        mMatOffset = pCB->getVariableOffset("gWorld");

        // Create state
        mpState = GraphicsState::create();
        BlendState::Desc blendDesc;
        for(uint32_t i = 1 ; i < Fbo::getMaxColorTargetCount() ; i++)
        {
            blendDesc.setRenderTargetWriteMask(i, false, false, false, false);
        }
        blendDesc.setIndependentBlend(true);
        mpState->setBlendState(BlendState::create(blendDesc));

        // Create the rasterizer state
        RasterizerState::Desc rastDesc;
        rastDesc.setCullMode(RasterizerState::CullMode::Front).setDepthClamp(true);
        mpState->setRasterizerState(RasterizerState::create(rastDesc));

        DepthStencilState::Desc dsDesc;
        dsDesc.setDepthWriteMask(false).setDepthFunc(DepthStencilState::Func::LessEqual).setDepthTest(true);
        mpState->setDepthStencilState(DepthStencilState::create(dsDesc));
        mpState->setProgram(mpProgram);

        setTexture(pTexture);
        setSampler(pSampler);

        return true;
    }

    Sampler::SharedPtr SkyBox::getSampler() const
    {
        return mpVars->getDefaultBlock()->getSampler(mBindLocations.sampler, 0);
    }

    Texture::SharedPtr SkyBox::getTexture() const
    {
        return mpTexture;
    }

    void SkyBox::setSampler(Sampler::SharedPtr pSampler)
    {
        mpVars->getDefaultBlock()->setSampler(mBindLocations.sampler, 0, pSampler);
    }

    void SkyBox::render(RenderContext* pRenderCtx, Camera* pCamera, const Fbo::SharedPtr& pTarget)
    {
        glm::mat4 world = glm::translate(pCamera->getPosition());
        ConstantBuffer* pCB = mpVars->getDefaultBlock()->getConstantBuffer(mBindLocations.perFrameCB, 0).get();
        pCB->setVariable(mMatOffset, world);
        pCB->setVariable(mScaleOffset, mScale);

        mpState->setFbo(pTarget ? pTarget : pRenderCtx->getGraphicsState()->getFbo());
        pRenderCtx->pushGraphicsVars(mpVars);
        pRenderCtx->pushGraphicsState(mpState);

        ModelRenderer::render(pRenderCtx, mpCubeModel, pCamera, false);

        pRenderCtx->popGraphicsVars();
        pRenderCtx->popGraphicsState();
    }

    static const std::string kTarget = "target";
    static const std::string kDepth = "depth";

    void SkyBox::reflect(RenderPassReflection& reflector) const
    {
        reflector.addOutput(kTarget).setFormat(ResourceFormat::RGBA32Float);
        reflector.addInputOutput(kDepth).setBindFlags(Resource::BindFlags::DepthStencil);
    }

    void SkyBox::execute(RenderContext* pRenderContext, const RenderData* pData)
    {
        assert(mpTexture);

        DepthStencilState::Desc dsDesc;
        dsDesc.setDepthFunc(DepthStencilState::Func::Always);
        auto pDS = DepthStencilState::create(dsDesc);

        if (!mpFbo) mpFbo = Fbo::create();
        mpFbo->attachColorTarget(pData->getTexture(kTarget), 0);
        mpFbo->attachDepthStencilTarget(pData->getTexture(kDepth));

        pRenderContext->clearRtv(mpFbo->getRenderTargetView(0).get(), vec4(0));
        render(pRenderContext, mpScene->getActiveCamera().get(), mpFbo);
    }

    void SkyBox::setScene(const std::shared_ptr<Scene>& pScene)
    {
        mpScene = pScene;
        if (mpScene && mpScene->getEnvironmentMap()) setTexture(mpScene->getEnvironmentMap());
    }
}<|MERGE_RESOLUTION|>--- conflicted
+++ resolved
@@ -40,14 +40,10 @@
 
     SkyBox::SkyBox() : RenderPass("SkyBox") {}
 
-<<<<<<< HEAD
-    SkyBox::UniquePtr SkyBox::create(Texture::SharedPtr& pSkyTexture, Sampler::SharedPtr pSampler, bool renderStereo)
-=======
     SkyBox::SharedPtr SkyBox::create(const Texture::SharedPtr& pTexture, const Sampler::SharedPtr& pSampler, bool renderStereo)
->>>>>>> 338266ac
     {
         SharedPtr pSkyBox = SharedPtr(new SkyBox());
-        if(pSkyBox->createResources(pSkyTexture, pSampler, renderStereo) == false)
+        if(pSkyBox->createResources(pTexture, pSampler, renderStereo) == false)
         {
             return nullptr;
         }
