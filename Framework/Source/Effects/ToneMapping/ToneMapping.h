/***************************************************************************
# Copyright (c) 2015, NVIDIA CORPORATION. All rights reserved.
#
# Redistribution and use in source and binary forms, with or without
# modification, are permitted provided that the following conditions
# are met:
#  * Redistributions of source code must retain the above copyright
#    notice, this list of conditions and the following disclaimer.
#  * Redistributions in binary form must reproduce the above copyright
#    notice, this list of conditions and the following disclaimer in the
#    documentation and/or other materials provided with the distribution.
#  * Neither the name of NVIDIA CORPORATION nor the names of its
#    contributors may be used to endorse or promote products derived
#    from this software without specific prior written permission.
#
# THIS SOFTWARE IS PROVIDED BY THE COPYRIGHT HOLDERS ``AS IS'' AND ANY
# EXPRESS OR IMPLIED WARRANTIES, INCLUDING, BUT NOT LIMITED TO, THE
# IMPLIED WARRANTIES OF MERCHANTABILITY AND FITNESS FOR A PARTICULAR
# PURPOSE ARE DISCLAIMED.  IN NO EVENT SHALL THE COPYRIGHT OWNER OR
# CONTRIBUTORS BE LIABLE FOR ANY DIRECT, INDIRECT, INCIDENTAL, SPECIAL,
# EXEMPLARY, OR CONSEQUENTIAL DAMAGES (INCLUDING, BUT NOT LIMITED TO,
# PROCUREMENT OF SUBSTITUTE GOODS OR SERVICES; LOSS OF USE, DATA, OR
# PROFITS; OR BUSINESS INTERRUPTION) HOWEVER CAUSED AND ON ANY THEORY
# OF LIABILITY, WHETHER IN CONTRACT, STRICT LIABILITY, OR TORT
# (INCLUDING NEGLIGENCE OR OTHERWISE) ARISING IN ANY WAY OUT OF THE USE
# OF THIS SOFTWARE, EVEN IF ADVISED OF THE POSSIBILITY OF SUCH DAMAGE.
***************************************************************************/
#pragma once
#include "Graphics/FullScreenPass.h"
#include "API/ConstantBuffer.h"
#include "API/FBO.h"
#include "API/Sampler.h"
#include "Utils/Gui.h"
#include "Graphics/RenderGraph/RenderPass.h"

namespace Falcor
{
    /** Tone-mapping effect
    */
    class ToneMapping : public RenderPass, public inherit_shared_from_this<RenderPass, ToneMapping>
    {
    public:
        using SharedPtr = std::shared_ptr<ToneMapping>;

        /** Destructor
        */
        ~ToneMapping();

        /** The tone-mapping operator to use
        */
        enum class Operator
        {
            Clamp,              ///< Clamp to [0, 1]. Just like LDR
            Linear,             ///< Linear mapping
            Reinhard,           ///< Reinhard operator
            ReinhardModified,   ///< Reinhard operator with maximum white intensity
            HejiHableAlu,       ///< John Hable's ALU approximation of Jim Heji's filmic operator
            HableUc2,           ///< John Hable's filmic tone-mapping used in Uncharted 2
            Aces,               ///< Aces Filmic Tone-Mapping
        };

        /** Create a new object
        */
        static SharedPtr create(Operator op);       
        static SharedPtr deserialize(const RenderPassSerializer& serializer) { return create(Operator::Aces); }

        /** Render UI elements
            \param[in] pGui GUI instance to render UI with
            \param[in] uiGroup Name for the group to render UI elements within
        */
        void renderUI(Gui* pGui, const char* uiGroup) override;

        /** Run the tone-mapping program
        \param pRenderContext Render-context to use
        \param pSrc The source FBO. Only color-texture 0 will be tone-mapped
        \param pDst The destination FBO
        */
        deprecate("3.2")
        void execute(RenderContext* pRenderContext, const Fbo::SharedPtr& pSrc, const Fbo::SharedPtr& pDst);

        /** Run the tone-mapping program
            \param pRenderContext Render-context to use
            \param pSrc The source texture
            \param pDst The destination FBO
        */
        void execute(RenderContext* pRenderContext, const Texture::SharedPtr& pSrc, const Fbo::SharedPtr& pDst);

        /** Set a new operator. Triggers shader recompilation if operator has not been set on this instance before.
        */
        void setOperator(Operator op);

        /** Sets the middle-gray luminance used for normalizing each pixel's luminance. 
            Middle gray is usually in the range of [0.045, 0.72].
            Lower values maximize contrast. Useful for night scenes.
            Higher values minimize contrast, resulting in brightly lit objects.
        */
        void setExposureKey(float exposureKey);

        /** Sets the maximal luminance to be consider as pure white.
            Only valid if the operator is ReinhardModified
        */
        void setWhiteMaxLuminance(float maxLuminance);

        /** Sets the luminance texture LOD to use when fetching average luminance values.
            Lower values will result in a more localized effect
        */
        void setLuminanceLod(float lod);

        /** Sets the white-scale used in Uncharted 2 tone mapping.
        */
        void setWhiteScale(float whiteScale);

<<<<<<< HEAD
        /** Called once before compilation. Describes I/O requirements of the pass.
        The requirements can't change after the graph is compiled. If the IO requests are dynamic, you'll need to trigger compilation of the render-graph yourself.
        */
        virtual void reflect(RenderPassReflection& reflector) const override;

        /** Executes the pass.
        */
        virtual void execute(RenderContext* pRenderContext, const RenderData* pData) override;
=======
        /** Get the tonemapping operator type.
		*/
        Operator getOperator() const { return mOperator; }
        
        /** Get tonemapper exposure key value.
		*/
        float getExposureKey() const { return mConstBufferData.exposureKey; }
        
        /** Gets the maximal luminance to be consider as pure white. 
		*/
        float getWhiteMaxLuminance() const { return mConstBufferData.whiteMaxLuminance; }
        
        /** Gets the luminance texture LOD to use when fetching average luminance values. 
		*/
        float getLuminanceLod() const { return mConstBufferData.luminanceLod; }
        
        /** Gets the white-scale used in Uncharted 2 tone mapping. 
		*/
        float getWhiteScale() const { return mConstBufferData.whiteScale; }

>>>>>>> 112dbf53
    private:
        ToneMapping(Operator op);
        void createLuminanceFbo(const Texture::SharedPtr& pSrc);

        Operator mOperator;
        FullScreenPass::UniquePtr mpToneMapPass;
        FullScreenPass::UniquePtr mpLuminancePass;
        Fbo::SharedPtr mpLuminanceFbo;
        GraphicsVars::SharedPtr mpToneMapVars;
        GraphicsVars::SharedPtr mpLuminanceVars;
        ConstantBuffer::SharedPtr mpToneMapCBuffer;
        Sampler::SharedPtr mpPointSampler;
        Sampler::SharedPtr mpLinearSampler;

        struct PassBindLocations
        {
            ParameterBlockReflection::BindLocation luminanceSampler;
            ParameterBlockReflection::BindLocation colorSampler;
            ParameterBlockReflection::BindLocation colorTex;
            ParameterBlockReflection::BindLocation luminanceTex;
        } mBindLocations;

        struct
        {
            float exposureKey = 0.042f;
            float whiteMaxLuminance = 1.0f;
            float luminanceLod = 16; // Max possible LOD, will result in global operation
            float whiteScale = 11.2f;
        } mConstBufferData;

        void createToneMapPass(Operator op);
        void createLuminancePass();
    };
}<|MERGE_RESOLUTION|>--- conflicted
+++ resolved
@@ -110,7 +110,6 @@
         */
         void setWhiteScale(float whiteScale);
 
-<<<<<<< HEAD
         /** Called once before compilation. Describes I/O requirements of the pass.
         The requirements can't change after the graph is compiled. If the IO requests are dynamic, you'll need to trigger compilation of the render-graph yourself.
         */
@@ -119,7 +118,7 @@
         /** Executes the pass.
         */
         virtual void execute(RenderContext* pRenderContext, const RenderData* pData) override;
-=======
+        
         /** Get the tonemapping operator type.
 		*/
         Operator getOperator() const { return mOperator; }
@@ -140,7 +139,6 @@
 		*/
         float getWhiteScale() const { return mConstBufferData.whiteScale; }
 
->>>>>>> 112dbf53
     private:
         ToneMapping(Operator op);
         void createLuminanceFbo(const Texture::SharedPtr& pSrc);
