﻿<?xml version="1.0" encoding="utf-8"?>
<Project ToolsVersion="4.0" xmlns="http://schemas.microsoft.com/developer/msbuild/2003">
  <ItemGroup>
    <ClCompile Include="Graphics\Model\AnimationController.cpp">
      <Filter>Graphics\Model</Filter>
    </ClCompile>
    <ClCompile Include="Graphics\Model\Mesh.cpp">
      <Filter>Graphics\Model</Filter>
    </ClCompile>
    <ClCompile Include="Graphics\Model\Model.cpp">
      <Filter>Graphics\Model</Filter>
    </ClCompile>
    <ClCompile Include="Graphics\Model\Animation.cpp">
      <Filter>Graphics\Model</Filter>
    </ClCompile>
    <ClCompile Include="Graphics\FullScreenPass.cpp">
      <Filter>Graphics</Filter>
    </ClCompile>
    <ClCompile Include="Graphics\Light.cpp">
      <Filter>Graphics</Filter>
    </ClCompile>
    <ClCompile Include="Utils\Bitmap.cpp">
      <Filter>Utils</Filter>
    </ClCompile>
    <ClCompile Include="Utils\Font.cpp">
      <Filter>Utils</Filter>
    </ClCompile>
    <ClCompile Include="Utils\Gui.cpp">
      <Filter>Utils</Filter>
    </ClCompile>
    <ClCompile Include="Utils\Logger.cpp">
      <Filter>Utils</Filter>
    </ClCompile>
    <ClCompile Include="Utils\TextRenderer.cpp">
      <Filter>Utils</Filter>
    </ClCompile>
    <ClCompile Include="Utils\Profiler.cpp">
      <Filter>Utils</Filter>
    </ClCompile>
    <ClCompile Include="Graphics\Model\Loaders\AssimpModelImporter.cpp">
      <Filter>Graphics\Model\Loaders</Filter>
    </ClCompile>
    <ClCompile Include="Graphics\Model\Loaders\BinaryModelImporter.cpp">
      <Filter>Graphics\Model\Loaders</Filter>
    </ClCompile>
    <ClCompile Include="Graphics\Model\Loaders\BinaryModelExporter.cpp">
      <Filter>Graphics\Model\Loaders</Filter>
    </ClCompile>
    <ClCompile Include="Graphics\Scene\SceneImporter.cpp">
      <Filter>Graphics\Scene</Filter>
    </ClCompile>
    <ClCompile Include="Graphics\Scene\Scene.cpp">
      <Filter>Graphics\Scene</Filter>
    </ClCompile>
    <ClCompile Include="Graphics\Scene\SceneRenderer.cpp">
      <Filter>Graphics\Scene</Filter>
    </ClCompile>
    <ClCompile Include="Graphics\Model\ModelRenderer.cpp">
      <Filter>Graphics\Model</Filter>
    </ClCompile>
    <ClCompile Include="Graphics\Camera\CameraController.cpp">
      <Filter>Graphics\Camera</Filter>
    </ClCompile>
    <ClCompile Include="Graphics\Camera\Camera.cpp">
      <Filter>Graphics\Camera</Filter>
    </ClCompile>
    <ClCompile Include="Graphics\Scene\SceneExporter.cpp">
      <Filter>Graphics\Scene</Filter>
    </ClCompile>
    <ClCompile Include="Graphics\Paths\ObjectPath.cpp">
      <Filter>Graphics\Paths</Filter>
    </ClCompile>
    <ClCompile Include="Graphics\Paths\PathEditor.cpp">
      <Filter>Graphics\Paths</Filter>
    </ClCompile>
    <ClCompile Include="Graphics\Material\Material.cpp">
      <Filter>Graphics\Material</Filter>
    </ClCompile>
    <ClCompile Include="Utils\Video\VideoDecoder.cpp">
      <Filter>Utils\Video</Filter>
    </ClCompile>
    <ClCompile Include="Utils\Video\VideoEncoder.cpp">
      <Filter>Utils\Video</Filter>
    </ClCompile>
    <ClCompile Include="Utils\Video\VideoEncoderUI.cpp">
      <Filter>Utils\Video</Filter>
    </ClCompile>
    <ClCompile Include="Graphics\FboHelper.cpp">
      <Filter>Graphics</Filter>
    </ClCompile>
    <ClCompile Include="Graphics\TextureHelper.cpp">
      <Filter>Graphics</Filter>
    </ClCompile>
    <ClCompile Include="Graphics\Model\Loaders\SimpleModelImporter.cpp">
      <Filter>Graphics\Model\Loaders</Filter>
    </ClCompile>
    <ClCompile Include="VR\OpenVR\VRController.cpp">
      <Filter>VR\OpenVR</Filter>
    </ClCompile>
    <ClCompile Include="VR\OpenVR\VRDisplay.cpp">
      <Filter>VR\OpenVR</Filter>
    </ClCompile>
    <ClCompile Include="VR\OpenVR\VRPlayArea.cpp">
      <Filter>VR\OpenVR</Filter>
    </ClCompile>
    <ClCompile Include="VR\OpenVR\VRSystem.cpp">
      <Filter>VR\OpenVR</Filter>
    </ClCompile>
    <ClCompile Include="VR\OpenVR\VRTrackerBox.cpp">
      <Filter>VR\OpenVR</Filter>
    </ClCompile>
    <ClCompile Include="Utils\Math\ParallelReduction.cpp">
      <Filter>Utils\Math</Filter>
    </ClCompile>
    <ClCompile Include="Utils\Psychophysics\Experiment.cpp">
      <Filter>Utils\Psychophysics</Filter>
    </ClCompile>
    <ClCompile Include="Utils\Psychophysics\SingleThresholdMeasurement.cpp">
      <Filter>Utils\Psychophysics</Filter>
    </ClCompile>
    <ClCompile Include="Utils\MonitorInfo.cpp">
      <Filter>Utils</Filter>
    </ClCompile>
    <ClCompile Include="Effects\NormalMap\LeanMap.cpp">
      <Filter>Effects\NormalMap</Filter>
    </ClCompile>
    <ClCompile Include="Effects\Shadows\CSM.cpp">
      <Filter>Effects\Shadows</Filter>
    </ClCompile>
    <ClCompile Include="Effects\Utils\GaussianBlur.cpp">
      <Filter>Effects\Utils</Filter>
    </ClCompile>
    <ClCompile Include="Effects\SkyBox\SkyBox.cpp">
      <Filter>Effects\SkyBox</Filter>
    </ClCompile>
    <ClCompile Include="Effects\ToneMapping\ToneMapping.cpp">
      <Filter>Effects\ToneMapping</Filter>
    </ClCompile>
    <ClCompile Include="Graphics\Model\Loaders\BinaryImage.cpp">
      <Filter>Graphics\Model\Loaders</Filter>
    </ClCompile>
    <ClCompile Include="VR\VrFbo.cpp">
      <Filter>VR</Filter>
    </ClCompile>
    <ClCompile Include="API\RenderContext.cpp">
      <Filter>API</Filter>
    </ClCompile>
    <ClCompile Include="API\Sampler.cpp">
      <Filter>API</Filter>
    </ClCompile>
    <ClCompile Include="API\Texture.cpp">
      <Filter>API</Filter>
    </ClCompile>
    <ClCompile Include="API\VAO.cpp">
      <Filter>API</Filter>
    </ClCompile>
    <ClCompile Include="API\BlendState.cpp">
      <Filter>API</Filter>
    </ClCompile>
    <ClCompile Include="API\DepthStencilState.cpp">
      <Filter>API</Filter>
    </ClCompile>
    <ClCompile Include="API\FBO.cpp">
      <Filter>API</Filter>
    </ClCompile>
    <ClCompile Include="API\Formats.cpp">
      <Filter>API</Filter>
    </ClCompile>
    <ClCompile Include="API\LowLevel\RootSignature.cpp">
      <Filter>API\LowLevel</Filter>
    </ClCompile>
    <ClCompile Include="API\ConstantBuffer.cpp">
      <Filter>API</Filter>
    </ClCompile>
    <ClCompile Include="..\Externals\dear_imgui\imgui.cpp">
      <Filter>Externals\dear_imgui</Filter>
    </ClCompile>
    <ClCompile Include="..\Externals\dear_imgui\imgui_demo.cpp">
      <Filter>Externals\dear_imgui</Filter>
    </ClCompile>
    <ClCompile Include="..\Externals\dear_imgui\imgui_draw.cpp">
      <Filter>Externals\dear_imgui</Filter>
    </ClCompile>
    <ClCompile Include="..\Externals\GLM\glm\detail\glm.cpp">
      <Filter>Externals\GLM\detail</Filter>
    </ClCompile>
    <ClCompile Include="..\Externals\GLM\glm\detail\dummy.cpp">
      <Filter>Externals\GLM\detail</Filter>
    </ClCompile>
    <ClCompile Include="Sample.cpp" />
    <ClCompile Include="API\Resource.cpp">
      <Filter>API</Filter>
    </ClCompile>
    <ClCompile Include="API\TypedBuffer.cpp">
      <Filter>API</Filter>
    </ClCompile>
    <ClCompile Include="API\StructuredBuffer.cpp">
      <Filter>API</Filter>
    </ClCompile>
    <ClCompile Include="API\VariablesBuffer.cpp">
      <Filter>API</Filter>
    </ClCompile>
    <ClCompile Include="API\ComputeStateObject.cpp">
      <Filter>API</Filter>
    </ClCompile>
    <ClCompile Include="Graphics\ComputeState.cpp">
      <Filter>Graphics</Filter>
    </ClCompile>
    <ClCompile Include="Graphics\GraphicsState.cpp">
      <Filter>Graphics</Filter>
    </ClCompile>
    <ClCompile Include="API\GraphicsStateObject.cpp">
      <Filter>API</Filter>
    </ClCompile>
    <ClCompile Include="Graphics\Model\Loaders\ModelImporter.cpp">
      <Filter>Graphics\Model\Loaders</Filter>
    </ClCompile>
    <ClCompile Include="ArgList.cpp">
      <Filter>Utils</Filter>
    </ClCompile>
    <ClCompile Include="SampleTest.cpp" />
    <ClCompile Include="Utils\Picking\Picking.cpp">
      <Filter>Utils\Picking</Filter>
    </ClCompile>
    <ClCompile Include="Graphics\Scene\Editor\SceneEditor.cpp">
      <Filter>Graphics\Scene\Editor</Filter>
    </ClCompile>
    <ClCompile Include="Graphics\Scene\Editor\Gizmo.cpp">
      <Filter>Graphics\Scene\Editor</Filter>
    </ClCompile>
    <ClCompile Include="Graphics\Scene\Editor\SceneEditorRenderer.cpp">
      <Filter>Graphics\Scene\Editor</Filter>
    </ClCompile>
    <ClCompile Include="Utils\DebugDrawer.cpp">
      <Filter>Utils</Filter>
    </ClCompile>
    <ClCompile Include="Effects\AmbientOcclusion\SSAO.cpp">
      <Filter>Effects\AmbientOcclusion</Filter>
    </ClCompile>
    <ClCompile Include="Utils\PixelZoom.cpp">
      <Filter>Utils</Filter>
    </ClCompile>
    <ClCompile Include="Effects\ParticleSystem\ParticleSystem.cpp">
      <Filter>Effects\ParticleSystem</Filter>
    </ClCompile>
    <ClCompile Include="API\DescriptorSet.cpp">
      <Filter>API</Filter>
    </ClCompile>
    <ClCompile Include="API\LowLevel\DescriptorPool.cpp">
      <Filter>API\LowLevel</Filter>
    </ClCompile>
    <ClCompile Include="API\vulkan\VKDevice.cpp">
      <Filter>API\Vulkan</Filter>
    </ClCompile>
    <ClCompile Include="API\vulkan\VKRenderContext.cpp">
      <Filter>API\Vulkan</Filter>
    </ClCompile>
    <ClCompile Include="API\vulkan\VKBuffer.cpp">
      <Filter>API\Vulkan</Filter>
    </ClCompile>
    <ClCompile Include="API\Vulkan\VKTexture.cpp">
      <Filter>API\Vulkan</Filter>
    </ClCompile>
    <ClCompile Include="API\Vulkan\VKFormats.cpp">
      <Filter>API\Vulkan</Filter>
    </ClCompile>
    <ClCompile Include="API\Vulkan\VKResourceViews.cpp">
      <Filter>API\Vulkan</Filter>
    </ClCompile>
    <ClCompile Include="API\Vulkan\VKShader.cpp">
      <Filter>API\Vulkan</Filter>
    </ClCompile>
    <ClCompile Include="API\Vulkan\VKFbo.cpp">
      <Filter>API\Vulkan</Filter>
    </ClCompile>
    <ClCompile Include="API\Vulkan\VKCopyContext.cpp">
      <Filter>API\Vulkan</Filter>
    </ClCompile>
    <ClCompile Include="API\Vulkan\VKGpuTimer.cpp">
      <Filter>API\Vulkan</Filter>
    </ClCompile>
    <ClCompile Include="API\Vulkan\VKComputeContext.cpp">
      <Filter>API\Vulkan</Filter>
    </ClCompile>
    <ClCompile Include="API\Vulkan\LowLevel\VKGpuFence.cpp">
      <Filter>API\Vulkan\LowLevel</Filter>
    </ClCompile>
    <ClCompile Include="API\Vulkan\LowLevel\VKLowLevelContextData.cpp">
      <Filter>API\Vulkan\LowLevel</Filter>
    </ClCompile>
    <ClCompile Include="API\Vulkan\LowLevel\VKRootSignature.cpp">
      <Filter>API\Vulkan\LowLevel</Filter>
    </ClCompile>
    <ClCompile Include="API\Vulkan\VKRasterizerState.cpp">
      <Filter>API\Vulkan</Filter>
    </ClCompile>
    <ClCompile Include="API\Vulkan\VKProgramVersion.cpp">
      <Filter>API\Vulkan</Filter>
    </ClCompile>
    <ClCompile Include="API\Vulkan\VKVao.cpp">
      <Filter>API\Vulkan</Filter>
    </ClCompile>
    <ClCompile Include="API\Vulkan\VKSampler.cpp">
      <Filter>API\Vulkan</Filter>
    </ClCompile>
    <ClCompile Include="API\Vulkan\VKGraphicsStateObject.cpp">
      <Filter>API\Vulkan</Filter>
    </ClCompile>
    <ClCompile Include="API\Vulkan\LowLevel\VKResourceAllocator.cpp">
      <Filter>API\Vulkan\LowLevel</Filter>
    </ClCompile>
    <ClCompile Include="API\Vulkan\LowLevel\VKDescriptorPool.cpp">
      <Filter>API\Vulkan\LowLevel</Filter>
    </ClCompile>
    <ClCompile Include="API\Vulkan\VKState.cpp">
      <Filter>API\Vulkan</Filter>
    </ClCompile>
    <ClCompile Include="API\Vulkan\LowLevel\VKDescriptorSet.cpp">
      <Filter>API\Vulkan\LowLevel</Filter>
    </ClCompile>
    <ClCompile Include="API\Buffer.cpp">
      <Filter>API</Filter>
    </ClCompile>
    <ClCompile Include="API\Vulkan\VkSmartHandle.cpp">
      <Filter>API\Vulkan</Filter>
    </ClCompile>
    <ClCompile Include="API\ComputeContext.cpp">
      <Filter>API</Filter>
    </ClCompile>
    <ClCompile Include="API\CopyContext.cpp">
      <Filter>API</Filter>
    </ClCompile>
    <ClCompile Include="API\Device.cpp">
      <Filter>API</Filter>
    </ClCompile>
    <ClCompile Include="API\GpuTimer.cpp">
      <Filter>API</Filter>
    </ClCompile>
    <ClCompile Include="API\LowLevel\ResourceAllocator.cpp">
      <Filter>API</Filter>
    </ClCompile>
    <ClCompile Include="API\ResourceViews.cpp">
      <Filter>API</Filter>
    </ClCompile>
    <ClCompile Include="API\Vulkan\VKComputeStateObject.cpp">
      <Filter>API\Vulkan</Filter>
    </ClCompile>
    <ClCompile Include="API\Vulkan\VkQueryHeap.cpp">
      <Filter>API\Vulkan</Filter>
    </ClCompile>
    <ClCompile Include="Effects\TAA\TAA.cpp">
      <Filter>Effects\TAA</Filter>
    </ClCompile>
    <ClCompile Include="MultiRendererSample.cpp" />
    <ClCompile Include="Utils\PythonEmbedding.cpp">
      <Filter>Utils</Filter>
    </ClCompile>
    <ClCompile Include="API\Window.cpp">
      <Filter>API</Filter>
    </ClCompile>
    <ClCompile Include="Graphics\Model\SkinningCache.cpp">
      <Filter>Graphics\Model</Filter>
    </ClCompile>
    <ClCompile Include="Graphics\Program\ParameterBlock.cpp">
      <Filter>Graphics\Program</Filter>
    </ClCompile>
    <ClCompile Include="Graphics\Program\Program.cpp">
      <Filter>Graphics\Program</Filter>
    </ClCompile>
    <ClCompile Include="Graphics\Program\ProgramReflection.cpp">
      <Filter>Graphics\Program</Filter>
    </ClCompile>
    <ClCompile Include="Graphics\Program\ProgramVars.cpp">
      <Filter>Graphics\Program</Filter>
    </ClCompile>
    <ClCompile Include="Graphics\Program\ProgramVersion.cpp">
      <Filter>Graphics\Program</Filter>
    </ClCompile>
    <ClCompile Include="Graphics\Program\ComputeProgram.cpp">
      <Filter>Graphics\Program</Filter>
    </ClCompile>
    <ClCompile Include="Graphics\Program\GraphicsProgram.cpp">
      <Filter>Graphics\Program</Filter>
    </ClCompile>
    <ClCompile Include="Utils\Platform\Linux\Linux.cpp">
      <Filter>Utils\Platform\Linux</Filter>
    </ClCompile>
    <ClCompile Include="Utils\Platform\Windows\Windows.cpp">
      <Filter>Utils\Platform\Windows</Filter>
    </ClCompile>
    <ClCompile Include="Utils\Platform\Windows\ProgressBarWin.cpp">
      <Filter>Utils\Platform\Windows</Filter>
    </ClCompile>
    <ClCompile Include="Utils\Platform\Linux\ProgressBarLinux.cpp">
      <Filter>Utils\Platform\Linux</Filter>
    </ClCompile>
    <ClCompile Include="Utils\Platform\OS.cpp">
      <Filter>Utils\Platform</Filter>
    </ClCompile>
    <ClCompile Include="Utils\DXHeader.cpp">
      <Filter>Utils</Filter>
    </ClCompile>
    <ClCompile Include="Utils\Platform\ProgressBar.cpp">
      <Filter>Utils\Platform</Filter>
    </ClCompile>
    <ClCompile Include="API\D3D12\D3D12Buffer.cpp">
      <Filter>API\D3D12</Filter>
    </ClCompile>
    <ClCompile Include="API\D3D12\D3D12ComputeContext.cpp">
      <Filter>API\D3D12</Filter>
    </ClCompile>
    <ClCompile Include="API\D3D12\D3D12ComputeStateObject.cpp">
      <Filter>API\D3D12</Filter>
    </ClCompile>
    <ClCompile Include="API\D3D12\D3D12CopyContext.cpp">
      <Filter>API\D3D12</Filter>
    </ClCompile>
    <ClCompile Include="API\D3D12\D3D12Device.cpp">
      <Filter>API\D3D12</Filter>
    </ClCompile>
    <ClCompile Include="API\D3D12\D3D12Fbo.cpp">
      <Filter>API\D3D12</Filter>
    </ClCompile>
    <ClCompile Include="API\D3D12\D3D12GpuTimer.cpp">
      <Filter>API\D3D12</Filter>
    </ClCompile>
    <ClCompile Include="API\D3D12\D3D12GraphicsStateObject.cpp">
      <Filter>API\D3D12</Filter>
    </ClCompile>
    <ClCompile Include="API\D3D12\D3D12QueryHeap.cpp">
      <Filter>API\D3D12</Filter>
    </ClCompile>
    <ClCompile Include="API\D3D12\D3D12RasterizerState.cpp">
      <Filter>API\D3D12</Filter>
    </ClCompile>
    <ClCompile Include="API\D3D12\D3D12RenderContext.cpp">
      <Filter>API\D3D12</Filter>
    </ClCompile>
    <ClCompile Include="API\D3D12\D3D12Resource.cpp">
      <Filter>API\D3D12</Filter>
    </ClCompile>
    <ClCompile Include="API\D3D12\D3D12ResourceViews.cpp">
      <Filter>API\D3D12</Filter>
    </ClCompile>
    <ClCompile Include="API\D3D12\D3D12Sampler.cpp">
      <Filter>API\D3D12</Filter>
    </ClCompile>
    <ClCompile Include="API\D3D12\D3D12State.cpp">
      <Filter>API\D3D12</Filter>
    </ClCompile>
    <ClCompile Include="API\D3D12\D3D12Texture.cpp">
      <Filter>API\D3D12</Filter>
    </ClCompile>
    <ClCompile Include="API\D3D12\D3D12Vao.cpp">
      <Filter>API\D3D12</Filter>
    </ClCompile>
    <ClCompile Include="API\D3D12\D3DFormats.cpp">
      <Filter>API\D3D12</Filter>
    </ClCompile>
    <ClCompile Include="API\D3D12\D3DProgramVersion.cpp">
      <Filter>API\D3D12</Filter>
    </ClCompile>
    <ClCompile Include="API\D3D12\D3DShader.cpp">
      <Filter>API\D3D12</Filter>
    </ClCompile>
    <ClCompile Include="API\D3D12\LowLevel\D3D12DescriptorSet.cpp">
      <Filter>API\D3D12\LowLevel</Filter>
    </ClCompile>
    <ClCompile Include="API\D3D12\LowLevel\D3D12GpuFence.cpp">
      <Filter>API\D3D12\LowLevel</Filter>
    </ClCompile>
    <ClCompile Include="API\D3D12\LowLevel\D3D12LowLevelContextData.cpp">
      <Filter>API\D3D12\LowLevel</Filter>
    </ClCompile>
    <ClCompile Include="API\D3D12\LowLevel\D3D12ResourceAllocator.cpp">
      <Filter>API\D3D12\LowLevel</Filter>
    </ClCompile>
    <ClCompile Include="API\D3D12\LowLevel\D3D12RootSignature.cpp">
      <Filter>API\D3D12\LowLevel</Filter>
    </ClCompile>
    <ClCompile Include="API\D3D12\LowLevel\D3D12DescriptorHeap.cpp">
      <Filter>API\D3D12\LowLevel</Filter>
    </ClCompile>
    <ClCompile Include="API\D3D12\LowLevel\D3D12DescriptorPool.cpp">
      <Filter>API\D3D12\LowLevel</Filter>
    </ClCompile>
    <ClCompile Include="Graphics\LightProbe.cpp">
      <Filter>Graphics</Filter>
    </ClCompile>
    <ClCompile Include="Raytracing\RtModel.cpp">
      <Filter>Raytracing</Filter>
    </ClCompile>
    <ClCompile Include="Raytracing\RtProgramVars.cpp">
      <Filter>Raytracing</Filter>
    </ClCompile>
    <ClCompile Include="Raytracing\RtProgramVarsHelper.cpp">
      <Filter>Raytracing</Filter>
    </ClCompile>
    <ClCompile Include="Raytracing\RtSample.cpp">
      <Filter>Raytracing</Filter>
    </ClCompile>
    <ClCompile Include="Raytracing\RtScene.cpp">
      <Filter>Raytracing</Filter>
    </ClCompile>
    <ClCompile Include="Raytracing\RtSceneRenderer.cpp">
      <Filter>Raytracing</Filter>
    </ClCompile>
    <ClCompile Include="Raytracing\RtState.cpp">
      <Filter>Raytracing</Filter>
    </ClCompile>
    <ClCompile Include="Raytracing\RtStateObject.cpp">
      <Filter>Raytracing</Filter>
    </ClCompile>
    <ClCompile Include="Raytracing\RtProgram\HitProgram.cpp">
      <Filter>Raytracing\RtProgram</Filter>
    </ClCompile>
    <ClCompile Include="Raytracing\RtProgram\RtProgram.cpp">
      <Filter>Raytracing\RtProgram</Filter>
    </ClCompile>
    <ClCompile Include="Raytracing\RtProgram\RtProgramVersion.cpp">
      <Filter>Raytracing\RtProgram</Filter>
    </ClCompile>
    <ClCompile Include="Raytracing\RtShader.cpp">
      <Filter>Raytracing</Filter>
    </ClCompile>
    <ClCompile Include="Raytracing\RtRenderContext.cpp">
      <Filter>Raytracing</Filter>
    </ClCompile>
    <ClCompile Include="Graphics\Program\ShaderLibrary.cpp">
      <Filter>Graphics\Program</Filter>
    </ClCompile>
    <ClCompile Include="API\Vulkan\VkResource.cpp">
      <Filter>API\Vulkan</Filter>
    </ClCompile>
  </ItemGroup>
  <ItemGroup>
    <ClInclude Include="Graphics\Model\Animation.h">
      <Filter>Graphics\Model</Filter>
    </ClInclude>
    <ClInclude Include="Graphics\Model\AnimationController.h">
      <Filter>Graphics\Model</Filter>
    </ClInclude>
    <ClInclude Include="Graphics\Model\Mesh.h">
      <Filter>Graphics\Model</Filter>
    </ClInclude>
    <ClInclude Include="Graphics\Model\Model.h">
      <Filter>Graphics\Model</Filter>
    </ClInclude>
    <ClInclude Include="Graphics\FullScreenPass.h">
      <Filter>Graphics</Filter>
    </ClInclude>
    <ClInclude Include="Graphics\Light.h">
      <Filter>Graphics</Filter>
    </ClInclude>
    <ClInclude Include="Utils\Bitmap.h">
      <Filter>Utils</Filter>
    </ClInclude>
    <ClInclude Include="Utils\Font.h">
      <Filter>Utils</Filter>
    </ClInclude>
    <ClInclude Include="Utils\Gui.h">
      <Filter>Utils</Filter>
    </ClInclude>
    <ClInclude Include="Utils\Logger.h">
      <Filter>Utils</Filter>
    </ClInclude>
    <ClInclude Include="Utils\TextRenderer.h">
      <Filter>Utils</Filter>
    </ClInclude>
    <ClInclude Include="Utils\UserInput.h">
      <Filter>Utils</Filter>
    </ClInclude>
    <ClInclude Include="Utils\FrameRate.h">
      <Filter>Utils</Filter>
    </ClInclude>
    <ClInclude Include="Utils\CpuTimer.h">
      <Filter>Utils</Filter>
    </ClInclude>
    <ClInclude Include="Utils\Profiler.h">
      <Filter>Utils</Filter>
    </ClInclude>
    <ClInclude Include="Data\VertexAttrib.h">
      <Filter>Data</Filter>
    </ClInclude>
    <ClInclude Include="Utils\BinaryFileStream.h">
      <Filter>Utils</Filter>
    </ClInclude>
    <ClInclude Include="Utils\AABB.h">
      <Filter>Utils</Filter>
    </ClInclude>
    <ClInclude Include="Utils\StringUtils.h">
      <Filter>Utils</Filter>
    </ClInclude>
    <ClInclude Include="Graphics\Model\Loaders\AssimpModelImporter.h">
      <Filter>Graphics\Model\Loaders</Filter>
    </ClInclude>
    <ClInclude Include="Graphics\Model\Loaders\BinaryModelImporter.h">
      <Filter>Graphics\Model\Loaders</Filter>
    </ClInclude>
    <ClInclude Include="Graphics\Model\Loaders\BinaryModelExporter.h">
      <Filter>Graphics\Model\Loaders</Filter>
    </ClInclude>
    <ClInclude Include="Graphics\Model\Loaders\BinaryModelSpec.h">
      <Filter>Graphics\Model\Loaders</Filter>
    </ClInclude>
    <ClInclude Include="Graphics\Scene\SceneImporter.h">
      <Filter>Graphics\Scene</Filter>
    </ClInclude>
    <ClInclude Include="Graphics\Scene\Scene.h">
      <Filter>Graphics\Scene</Filter>
    </ClInclude>
    <ClInclude Include="Graphics\Scene\SceneRenderer.h">
      <Filter>Graphics\Scene</Filter>
    </ClInclude>
    <ClInclude Include="Graphics\Model\ModelRenderer.h">
      <Filter>Graphics\Model</Filter>
    </ClInclude>
    <ClInclude Include="Graphics\Camera\Camera.h">
      <Filter>Graphics\Camera</Filter>
    </ClInclude>
    <ClInclude Include="Graphics\Camera\CameraController.h">
      <Filter>Graphics\Camera</Filter>
    </ClInclude>
    <ClInclude Include="Utils\Math\CubicSpline.h">
      <Filter>Utils\Math</Filter>
    </ClInclude>
    <ClInclude Include="Utils\Math\FalcorMath.h">
      <Filter>Utils\Math</Filter>
    </ClInclude>
    <ClInclude Include="Graphics\Scene\SceneExporter.h">
      <Filter>Graphics\Scene</Filter>
    </ClInclude>
    <ClInclude Include="Graphics\Scene\SceneExportImportCommon.h">
      <Filter>Graphics\Scene</Filter>
    </ClInclude>
    <ClInclude Include="Data\HostDeviceData.h">
      <Filter>Data</Filter>
    </ClInclude>
    <ClInclude Include="Graphics\Paths\MovableObject.h">
      <Filter>Graphics\Paths</Filter>
    </ClInclude>
    <ClInclude Include="Graphics\Paths\ObjectPath.h">
      <Filter>Graphics\Paths</Filter>
    </ClInclude>
    <ClInclude Include="Graphics\Paths\PathEditor.h">
      <Filter>Graphics\Paths</Filter>
    </ClInclude>
    <ClInclude Include="Data\HlslGlslCommon.h">
      <Filter>Data</Filter>
    </ClInclude>
    <ClInclude Include="Graphics\Material\Material.h">
      <Filter>Graphics\Material</Filter>
    </ClInclude>
    <ClInclude Include="Utils\Video\VideoDecoder.h">
      <Filter>Utils\Video</Filter>
    </ClInclude>
    <ClInclude Include="Utils\Video\VideoEncoder.h">
      <Filter>Utils\Video</Filter>
    </ClInclude>
    <ClInclude Include="Utils\Video\VideoEncoderUI.h">
      <Filter>Utils\Video</Filter>
    </ClInclude>
    <ClInclude Include="Graphics\FboHelper.h">
      <Filter>Graphics</Filter>
    </ClInclude>
    <ClInclude Include="Graphics\TextureHelper.h">
      <Filter>Graphics</Filter>
    </ClInclude>
    <ClInclude Include="Graphics\Model\Loaders\SimpleModelImporter.h">
      <Filter>Graphics\Model\Loaders</Filter>
    </ClInclude>
    <ClInclude Include="VR\OpenVR\VRController.h">
      <Filter>VR\OpenVR</Filter>
    </ClInclude>
    <ClInclude Include="VR\OpenVR\VRDisplay.h">
      <Filter>VR\OpenVR</Filter>
    </ClInclude>
    <ClInclude Include="VR\OpenVR\VRPlayArea.h">
      <Filter>VR\OpenVR</Filter>
    </ClInclude>
    <ClInclude Include="VR\OpenVR\VRSystem.h">
      <Filter>VR\OpenVR</Filter>
    </ClInclude>
    <ClInclude Include="VR\OpenVR\VRTrackerBox.h">
      <Filter>VR\OpenVR</Filter>
    </ClInclude>
    <ClInclude Include="Utils\Math\ParallelReduction.h">
      <Filter>Utils\Math</Filter>
    </ClInclude>
    <ClInclude Include="Utils\Psychophysics\Experiment.h">
      <Filter>Utils\Psychophysics</Filter>
    </ClInclude>
    <ClInclude Include="Utils\Psychophysics\SingleThresholdMeasurement.h">
      <Filter>Utils\Psychophysics</Filter>
    </ClInclude>
    <ClInclude Include="Utils\MonitorInfo.h">
      <Filter>Utils</Filter>
    </ClInclude>
    <ClInclude Include="Effects\NormalMap\LeanMap.h">
      <Filter>Effects\NormalMap</Filter>
    </ClInclude>
    <ClInclude Include="Effects\Shadows\CSM.h">
      <Filter>Effects\Shadows</Filter>
    </ClInclude>
    <ClInclude Include="Effects\Utils\GaussianBlur.h">
      <Filter>Effects\Utils</Filter>
    </ClInclude>
    <ClInclude Include="Effects\SkyBox\SkyBox.h">
      <Filter>Effects\SkyBox</Filter>
    </ClInclude>
    <ClInclude Include="Effects\ToneMapping\ToneMapping.h">
      <Filter>Effects\ToneMapping</Filter>
    </ClInclude>
    <ClInclude Include="Graphics\Model\Loaders\BinaryImage.hpp">
      <Filter>Graphics\Model\Loaders</Filter>
    </ClInclude>
    <ClInclude Include="VR\VrFbo.h">
      <Filter>VR</Filter>
    </ClInclude>
    <ClInclude Include="API\RasterizerState.h">
      <Filter>API</Filter>
    </ClInclude>
    <ClInclude Include="API\RenderContext.h">
      <Filter>API</Filter>
    </ClInclude>
    <ClInclude Include="API\Sampler.h">
      <Filter>API</Filter>
    </ClInclude>
    <ClInclude Include="API\Shader.h">
      <Filter>API</Filter>
    </ClInclude>
    <ClInclude Include="API\Texture.h">
      <Filter>API</Filter>
    </ClInclude>
    <ClInclude Include="API\VAO.h">
      <Filter>API</Filter>
    </ClInclude>
    <ClInclude Include="API\VertexLayout.h">
      <Filter>API</Filter>
    </ClInclude>
    <ClInclude Include="API\Window.h">
      <Filter>API</Filter>
    </ClInclude>
    <ClInclude Include="API\BlendState.h">
      <Filter>API</Filter>
    </ClInclude>
    <ClInclude Include="API\Buffer.h">
      <Filter>API</Filter>
    </ClInclude>
    <ClInclude Include="API\DepthStencilState.h">
      <Filter>API</Filter>
    </ClInclude>
    <ClInclude Include="API\Device.h">
      <Filter>API</Filter>
    </ClInclude>
    <ClInclude Include="API\FBO.h">
      <Filter>API</Filter>
    </ClInclude>
    <ClInclude Include="API\Formats.h">
      <Filter>API</Filter>
    </ClInclude>
    <ClInclude Include="API\GpuTimer.h">
      <Filter>API</Filter>
    </ClInclude>
    <ClInclude Include="API\LowLevel\FencedPool.h">
      <Filter>API\LowLevel</Filter>
    </ClInclude>
    <ClInclude Include="API\LowLevel\GpuFence.h">
      <Filter>API\LowLevel</Filter>
    </ClInclude>
    <ClInclude Include="API\LowLevel\RootSignature.h">
      <Filter>API\LowLevel</Filter>
    </ClInclude>
    <ClInclude Include="Utils\DDSHeader.h">
      <Filter>Utils</Filter>
    </ClInclude>
    <ClInclude Include="API\ConstantBuffer.h">
      <Filter>API</Filter>
    </ClInclude>
    <ClInclude Include="API\LowLevel\ResourceAllocator.h">
      <Filter>API\LowLevel</Filter>
    </ClInclude>
    <ClInclude Include="..\Externals\dear_imgui\imconfig.h">
      <Filter>Externals\dear_imgui</Filter>
    </ClInclude>
    <ClInclude Include="..\Externals\dear_imgui\imgui.h">
      <Filter>Externals\dear_imgui</Filter>
    </ClInclude>
    <ClInclude Include="..\Externals\dear_imgui\imgui_internal.h">
      <Filter>Externals\dear_imgui</Filter>
    </ClInclude>
    <ClInclude Include="..\Externals\dear_imgui\stb_rect_pack.h">
      <Filter>Externals\dear_imgui</Filter>
    </ClInclude>
    <ClInclude Include="..\Externals\dear_imgui\stb_textedit.h">
      <Filter>Externals\dear_imgui</Filter>
    </ClInclude>
    <ClInclude Include="..\Externals\dear_imgui\stb_truetype.h">
      <Filter>Externals\dear_imgui</Filter>
    </ClInclude>
    <ClInclude Include="..\Externals\FFMpeg\include\libavcodec\avcodec.h">
      <Filter>Externals\FFMpeg\libavcodec</Filter>
    </ClInclude>
    <ClInclude Include="..\Externals\FFMpeg\include\libavcodec\avfft.h">
      <Filter>Externals\FFMpeg\libavcodec</Filter>
    </ClInclude>
    <ClInclude Include="..\Externals\FFMpeg\include\libavcodec\dv_profile.h">
      <Filter>Externals\FFMpeg\libavcodec</Filter>
    </ClInclude>
    <ClInclude Include="..\Externals\FFMpeg\include\libavcodec\dxva2.h">
      <Filter>Externals\FFMpeg\libavcodec</Filter>
    </ClInclude>
    <ClInclude Include="..\Externals\FFMpeg\include\libavcodec\old_codec_ids.h">
      <Filter>Externals\FFMpeg\libavcodec</Filter>
    </ClInclude>
    <ClInclude Include="..\Externals\FFMpeg\include\libavcodec\qsv.h">
      <Filter>Externals\FFMpeg\libavcodec</Filter>
    </ClInclude>
    <ClInclude Include="..\Externals\FFMpeg\include\libavcodec\vaapi.h">
      <Filter>Externals\FFMpeg\libavcodec</Filter>
    </ClInclude>
    <ClInclude Include="..\Externals\FFMpeg\include\libavcodec\vda.h">
      <Filter>Externals\FFMpeg\libavcodec</Filter>
    </ClInclude>
    <ClInclude Include="..\Externals\FFMpeg\include\libavcodec\vdpau.h">
      <Filter>Externals\FFMpeg\libavcodec</Filter>
    </ClInclude>
    <ClInclude Include="..\Externals\FFMpeg\include\libavcodec\version.h">
      <Filter>Externals\FFMpeg\libavcodec</Filter>
    </ClInclude>
    <ClInclude Include="..\Externals\FFMpeg\include\libavcodec\vorbis_parser.h">
      <Filter>Externals\FFMpeg\libavcodec</Filter>
    </ClInclude>
    <ClInclude Include="..\Externals\FFMpeg\include\libavcodec\xvmc.h">
      <Filter>Externals\FFMpeg\libavcodec</Filter>
    </ClInclude>
    <ClInclude Include="..\Externals\FFMpeg\include\libavdevice\avdevice.h">
      <Filter>Externals\FFMpeg\libavdevice</Filter>
    </ClInclude>
    <ClInclude Include="..\Externals\FFMpeg\include\libavdevice\version.h">
      <Filter>Externals\FFMpeg\libavdevice</Filter>
    </ClInclude>
    <ClInclude Include="..\Externals\FFMpeg\include\libavfilter\avfilter.h">
      <Filter>Externals\FFMpeg\libavfilter</Filter>
    </ClInclude>
    <ClInclude Include="..\Externals\FFMpeg\include\libavfilter\avfiltergraph.h">
      <Filter>Externals\FFMpeg\libavfilter</Filter>
    </ClInclude>
    <ClInclude Include="..\Externals\FFMpeg\include\libavfilter\buffersink.h">
      <Filter>Externals\FFMpeg\libavfilter</Filter>
    </ClInclude>
    <ClInclude Include="..\Externals\FFMpeg\include\libavfilter\buffersrc.h">
      <Filter>Externals\FFMpeg\libavfilter</Filter>
    </ClInclude>
    <ClInclude Include="..\Externals\FFMpeg\include\libavfilter\version.h">
      <Filter>Externals\FFMpeg\libavfilter</Filter>
    </ClInclude>
    <ClInclude Include="..\Externals\FFMpeg\include\libavfilter\asrc_abuffer.h">
      <Filter>Externals\FFMpeg\libavfilter</Filter>
    </ClInclude>
    <ClInclude Include="..\Externals\FFMpeg\include\libavfilter\avcodec.h">
      <Filter>Externals\FFMpeg\libavfilter</Filter>
    </ClInclude>
    <ClInclude Include="..\Externals\FFMpeg\include\libavformat\version.h">
      <Filter>Externals\FFMpeg\libavformat</Filter>
    </ClInclude>
    <ClInclude Include="..\Externals\FFMpeg\include\libavformat\avformat.h">
      <Filter>Externals\FFMpeg\libavformat</Filter>
    </ClInclude>
    <ClInclude Include="..\Externals\FFMpeg\include\libavformat\avio.h">
      <Filter>Externals\FFMpeg\libavformat</Filter>
    </ClInclude>
    <ClInclude Include="..\Externals\FFMpeg\include\libavutil\avconfig.h">
      <Filter>Externals\FFMpeg\libavutil</Filter>
    </ClInclude>
    <ClInclude Include="..\Externals\FFMpeg\include\libavutil\avstring.h">
      <Filter>Externals\FFMpeg\libavutil</Filter>
    </ClInclude>
    <ClInclude Include="..\Externals\FFMpeg\include\libavutil\avutil.h">
      <Filter>Externals\FFMpeg\libavutil</Filter>
    </ClInclude>
    <ClInclude Include="..\Externals\FFMpeg\include\libavutil\base64.h">
      <Filter>Externals\FFMpeg\libavutil</Filter>
    </ClInclude>
    <ClInclude Include="..\Externals\FFMpeg\include\libavutil\blowfish.h">
      <Filter>Externals\FFMpeg\libavutil</Filter>
    </ClInclude>
    <ClInclude Include="..\Externals\FFMpeg\include\libavutil\bprint.h">
      <Filter>Externals\FFMpeg\libavutil</Filter>
    </ClInclude>
    <ClInclude Include="..\Externals\FFMpeg\include\libavutil\bswap.h">
      <Filter>Externals\FFMpeg\libavutil</Filter>
    </ClInclude>
    <ClInclude Include="..\Externals\FFMpeg\include\libavutil\buffer.h">
      <Filter>Externals\FFMpeg\libavutil</Filter>
    </ClInclude>
    <ClInclude Include="..\Externals\FFMpeg\include\libavutil\camellia.h">
      <Filter>Externals\FFMpeg\libavutil</Filter>
    </ClInclude>
    <ClInclude Include="..\Externals\FFMpeg\include\libavutil\cast5.h">
      <Filter>Externals\FFMpeg\libavutil</Filter>
    </ClInclude>
    <ClInclude Include="..\Externals\FFMpeg\include\libavutil\channel_layout.h">
      <Filter>Externals\FFMpeg\libavutil</Filter>
    </ClInclude>
    <ClInclude Include="..\Externals\FFMpeg\include\libavutil\common.h">
      <Filter>Externals\FFMpeg\libavutil</Filter>
    </ClInclude>
    <ClInclude Include="..\Externals\FFMpeg\include\libavutil\cpu.h">
      <Filter>Externals\FFMpeg\libavutil</Filter>
    </ClInclude>
    <ClInclude Include="..\Externals\FFMpeg\include\libavutil\crc.h">
      <Filter>Externals\FFMpeg\libavutil</Filter>
    </ClInclude>
    <ClInclude Include="..\Externals\FFMpeg\include\libavutil\dict.h">
      <Filter>Externals\FFMpeg\libavutil</Filter>
    </ClInclude>
    <ClInclude Include="..\Externals\FFMpeg\include\libavutil\display.h">
      <Filter>Externals\FFMpeg\libavutil</Filter>
    </ClInclude>
    <ClInclude Include="..\Externals\FFMpeg\include\libavutil\downmix_info.h">
      <Filter>Externals\FFMpeg\libavutil</Filter>
    </ClInclude>
    <ClInclude Include="..\Externals\FFMpeg\include\libavutil\error.h">
      <Filter>Externals\FFMpeg\libavutil</Filter>
    </ClInclude>
    <ClInclude Include="..\Externals\FFMpeg\include\libavutil\eval.h">
      <Filter>Externals\FFMpeg\libavutil</Filter>
    </ClInclude>
    <ClInclude Include="..\Externals\FFMpeg\include\libavutil\ffversion.h">
      <Filter>Externals\FFMpeg\libavutil</Filter>
    </ClInclude>
    <ClInclude Include="..\Externals\FFMpeg\include\libavutil\fifo.h">
      <Filter>Externals\FFMpeg\libavutil</Filter>
    </ClInclude>
    <ClInclude Include="..\Externals\FFMpeg\include\libavutil\file.h">
      <Filter>Externals\FFMpeg\libavutil</Filter>
    </ClInclude>
    <ClInclude Include="..\Externals\FFMpeg\include\libavutil\frame.h">
      <Filter>Externals\FFMpeg\libavutil</Filter>
    </ClInclude>
    <ClInclude Include="..\Externals\FFMpeg\include\libavutil\hash.h">
      <Filter>Externals\FFMpeg\libavutil</Filter>
    </ClInclude>
    <ClInclude Include="..\Externals\FFMpeg\include\libavutil\hmac.h">
      <Filter>Externals\FFMpeg\libavutil</Filter>
    </ClInclude>
    <ClInclude Include="..\Externals\FFMpeg\include\libavutil\imgutils.h">
      <Filter>Externals\FFMpeg\libavutil</Filter>
    </ClInclude>
    <ClInclude Include="..\Externals\FFMpeg\include\libavutil\intfloat.h">
      <Filter>Externals\FFMpeg\libavutil</Filter>
    </ClInclude>
    <ClInclude Include="..\Externals\FFMpeg\include\libavutil\intreadwrite.h">
      <Filter>Externals\FFMpeg\libavutil</Filter>
    </ClInclude>
    <ClInclude Include="..\Externals\FFMpeg\include\libavutil\lfg.h">
      <Filter>Externals\FFMpeg\libavutil</Filter>
    </ClInclude>
    <ClInclude Include="..\Externals\FFMpeg\include\libavutil\log.h">
      <Filter>Externals\FFMpeg\libavutil</Filter>
    </ClInclude>
    <ClInclude Include="..\Externals\FFMpeg\include\libavutil\lzo.h">
      <Filter>Externals\FFMpeg\libavutil</Filter>
    </ClInclude>
    <ClInclude Include="..\Externals\FFMpeg\include\libavutil\macros.h">
      <Filter>Externals\FFMpeg\libavutil</Filter>
    </ClInclude>
    <ClInclude Include="..\Externals\FFMpeg\include\libavutil\mathematics.h">
      <Filter>Externals\FFMpeg\libavutil</Filter>
    </ClInclude>
    <ClInclude Include="..\Externals\FFMpeg\include\libavutil\md5.h">
      <Filter>Externals\FFMpeg\libavutil</Filter>
    </ClInclude>
    <ClInclude Include="..\Externals\FFMpeg\include\libavutil\mem.h">
      <Filter>Externals\FFMpeg\libavutil</Filter>
    </ClInclude>
    <ClInclude Include="..\Externals\FFMpeg\include\libavutil\motion_vector.h">
      <Filter>Externals\FFMpeg\libavutil</Filter>
    </ClInclude>
    <ClInclude Include="..\Externals\FFMpeg\include\libavutil\murmur3.h">
      <Filter>Externals\FFMpeg\libavutil</Filter>
    </ClInclude>
    <ClInclude Include="..\Externals\FFMpeg\include\libavutil\old_pix_fmts.h">
      <Filter>Externals\FFMpeg\libavutil</Filter>
    </ClInclude>
    <ClInclude Include="..\Externals\FFMpeg\include\libavutil\opt.h">
      <Filter>Externals\FFMpeg\libavutil</Filter>
    </ClInclude>
    <ClInclude Include="..\Externals\FFMpeg\include\libavutil\parseutils.h">
      <Filter>Externals\FFMpeg\libavutil</Filter>
    </ClInclude>
    <ClInclude Include="..\Externals\FFMpeg\include\libavutil\pixdesc.h">
      <Filter>Externals\FFMpeg\libavutil</Filter>
    </ClInclude>
    <ClInclude Include="..\Externals\FFMpeg\include\libavutil\pixelutils.h">
      <Filter>Externals\FFMpeg\libavutil</Filter>
    </ClInclude>
    <ClInclude Include="..\Externals\FFMpeg\include\libavutil\pixfmt.h">
      <Filter>Externals\FFMpeg\libavutil</Filter>
    </ClInclude>
    <ClInclude Include="..\Externals\FFMpeg\include\libavutil\random_seed.h">
      <Filter>Externals\FFMpeg\libavutil</Filter>
    </ClInclude>
    <ClInclude Include="..\Externals\FFMpeg\include\libavutil\rational.h">
      <Filter>Externals\FFMpeg\libavutil</Filter>
    </ClInclude>
    <ClInclude Include="..\Externals\FFMpeg\include\libavutil\replaygain.h">
      <Filter>Externals\FFMpeg\libavutil</Filter>
    </ClInclude>
    <ClInclude Include="..\Externals\FFMpeg\include\libavutil\ripemd.h">
      <Filter>Externals\FFMpeg\libavutil</Filter>
    </ClInclude>
    <ClInclude Include="..\Externals\FFMpeg\include\libavutil\samplefmt.h">
      <Filter>Externals\FFMpeg\libavutil</Filter>
    </ClInclude>
    <ClInclude Include="..\Externals\FFMpeg\include\libavutil\sha.h">
      <Filter>Externals\FFMpeg\libavutil</Filter>
    </ClInclude>
    <ClInclude Include="..\Externals\FFMpeg\include\libavutil\sha512.h">
      <Filter>Externals\FFMpeg\libavutil</Filter>
    </ClInclude>
    <ClInclude Include="..\Externals\FFMpeg\include\libavutil\stereo3d.h">
      <Filter>Externals\FFMpeg\libavutil</Filter>
    </ClInclude>
    <ClInclude Include="..\Externals\FFMpeg\include\libavutil\threadmessage.h">
      <Filter>Externals\FFMpeg\libavutil</Filter>
    </ClInclude>
    <ClInclude Include="..\Externals\FFMpeg\include\libavutil\time.h">
      <Filter>Externals\FFMpeg\libavutil</Filter>
    </ClInclude>
    <ClInclude Include="..\Externals\FFMpeg\include\libavutil\timecode.h">
      <Filter>Externals\FFMpeg\libavutil</Filter>
    </ClInclude>
    <ClInclude Include="..\Externals\FFMpeg\include\libavutil\timestamp.h">
      <Filter>Externals\FFMpeg\libavutil</Filter>
    </ClInclude>
    <ClInclude Include="..\Externals\FFMpeg\include\libavutil\twofish.h">
      <Filter>Externals\FFMpeg\libavutil</Filter>
    </ClInclude>
    <ClInclude Include="..\Externals\FFMpeg\include\libavutil\version.h">
      <Filter>Externals\FFMpeg\libavutil</Filter>
    </ClInclude>
    <ClInclude Include="..\Externals\FFMpeg\include\libavutil\xtea.h">
      <Filter>Externals\FFMpeg\libavutil</Filter>
    </ClInclude>
    <ClInclude Include="..\Externals\FFMpeg\include\libavutil\adler32.h">
      <Filter>Externals\FFMpeg\libavutil</Filter>
    </ClInclude>
    <ClInclude Include="..\Externals\FFMpeg\include\libavutil\aes.h">
      <Filter>Externals\FFMpeg\libavutil</Filter>
    </ClInclude>
    <ClInclude Include="..\Externals\FFMpeg\include\libavutil\attributes.h">
      <Filter>Externals\FFMpeg\libavutil</Filter>
    </ClInclude>
    <ClInclude Include="..\Externals\FFMpeg\include\libavutil\audio_fifo.h">
      <Filter>Externals\FFMpeg\libavutil</Filter>
    </ClInclude>
    <ClInclude Include="..\Externals\FFMpeg\include\libavutil\audioconvert.h">
      <Filter>Externals\FFMpeg\libavutil</Filter>
    </ClInclude>
    <ClInclude Include="..\Externals\FFMpeg\include\libavutil\avassert.h">
      <Filter>Externals\FFMpeg\libavutil</Filter>
    </ClInclude>
    <ClInclude Include="..\Externals\FFMpeg\include\libpostproc\postprocess.h">
      <Filter>Externals\FFMpeg\libpostproc</Filter>
    </ClInclude>
    <ClInclude Include="..\Externals\FFMpeg\include\libpostproc\version.h">
      <Filter>Externals\FFMpeg\libpostproc</Filter>
    </ClInclude>
    <ClInclude Include="..\Externals\FFMpeg\include\libswresample\version.h">
      <Filter>Externals\FFMpeg\libswresample</Filter>
    </ClInclude>
    <ClInclude Include="..\Externals\FFMpeg\include\libswresample\swresample.h">
      <Filter>Externals\FFMpeg\libswresample</Filter>
    </ClInclude>
    <ClInclude Include="..\Externals\FFMpeg\include\libswscale\version.h">
      <Filter>Externals\FFMpeg\libswscale</Filter>
    </ClInclude>
    <ClInclude Include="..\Externals\FFMpeg\include\libswscale\swscale.h">
      <Filter>Externals\FFMpeg\libswscale</Filter>
    </ClInclude>
    <ClInclude Include="..\Externals\FreeImage\FreeImage.h">
      <Filter>Externals\FreeImage</Filter>
    </ClInclude>
    <ClInclude Include="..\Externals\GLFW\include\glfw3.h">
      <Filter>Externals\GLFW</Filter>
    </ClInclude>
    <ClInclude Include="..\Externals\GLFW\include\glfw3native.h">
      <Filter>Externals\GLFW</Filter>
    </ClInclude>
    <ClInclude Include="..\Externals\GLM\glm\detail\func_exponential.hpp">
      <Filter>Externals\GLM\detail</Filter>
    </ClInclude>
    <ClInclude Include="..\Externals\GLM\glm\detail\func_geometric.hpp">
      <Filter>Externals\GLM\detail</Filter>
    </ClInclude>
    <ClInclude Include="..\Externals\GLM\glm\detail\func_integer.hpp">
      <Filter>Externals\GLM\detail</Filter>
    </ClInclude>
    <ClInclude Include="..\Externals\GLM\glm\detail\func_matrix.hpp">
      <Filter>Externals\GLM\detail</Filter>
    </ClInclude>
    <ClInclude Include="..\Externals\GLM\glm\detail\func_noise.hpp">
      <Filter>Externals\GLM\detail</Filter>
    </ClInclude>
    <ClInclude Include="..\Externals\GLM\glm\detail\func_packing.hpp">
      <Filter>Externals\GLM\detail</Filter>
    </ClInclude>
    <ClInclude Include="..\Externals\GLM\glm\detail\func_trigonometric.hpp">
      <Filter>Externals\GLM\detail</Filter>
    </ClInclude>
    <ClInclude Include="..\Externals\GLM\glm\detail\func_vector_relational.hpp">
      <Filter>Externals\GLM\detail</Filter>
    </ClInclude>
    <ClInclude Include="..\Externals\GLM\glm\detail\intrinsic_common.hpp">
      <Filter>Externals\GLM\detail</Filter>
    </ClInclude>
    <ClInclude Include="..\Externals\GLM\glm\detail\intrinsic_exponential.hpp">
      <Filter>Externals\GLM\detail</Filter>
    </ClInclude>
    <ClInclude Include="..\Externals\GLM\glm\detail\intrinsic_geometric.hpp">
      <Filter>Externals\GLM\detail</Filter>
    </ClInclude>
    <ClInclude Include="..\Externals\GLM\glm\detail\intrinsic_integer.hpp">
      <Filter>Externals\GLM\detail</Filter>
    </ClInclude>
    <ClInclude Include="..\Externals\GLM\glm\detail\intrinsic_matrix.hpp">
      <Filter>Externals\GLM\detail</Filter>
    </ClInclude>
    <ClInclude Include="..\Externals\GLM\glm\detail\intrinsic_trigonometric.hpp">
      <Filter>Externals\GLM\detail</Filter>
    </ClInclude>
    <ClInclude Include="..\Externals\GLM\glm\detail\intrinsic_vector_relational.hpp">
      <Filter>Externals\GLM\detail</Filter>
    </ClInclude>
    <ClInclude Include="..\Externals\GLM\glm\detail\precision.hpp">
      <Filter>Externals\GLM\detail</Filter>
    </ClInclude>
    <ClInclude Include="..\Externals\GLM\glm\detail\setup.hpp">
      <Filter>Externals\GLM\detail</Filter>
    </ClInclude>
    <ClInclude Include="..\Externals\GLM\glm\detail\type_float.hpp">
      <Filter>Externals\GLM\detail</Filter>
    </ClInclude>
    <ClInclude Include="..\Externals\GLM\glm\detail\type_gentype.hpp">
      <Filter>Externals\GLM\detail</Filter>
    </ClInclude>
    <ClInclude Include="..\Externals\GLM\glm\detail\type_half.hpp">
      <Filter>Externals\GLM\detail</Filter>
    </ClInclude>
    <ClInclude Include="..\Externals\GLM\glm\detail\type_int.hpp">
      <Filter>Externals\GLM\detail</Filter>
    </ClInclude>
    <ClInclude Include="..\Externals\GLM\glm\detail\type_mat.hpp">
      <Filter>Externals\GLM\detail</Filter>
    </ClInclude>
    <ClInclude Include="..\Externals\GLM\glm\detail\type_mat2x2.hpp">
      <Filter>Externals\GLM\detail</Filter>
    </ClInclude>
    <ClInclude Include="..\Externals\GLM\glm\detail\type_mat2x3.hpp">
      <Filter>Externals\GLM\detail</Filter>
    </ClInclude>
    <ClInclude Include="..\Externals\GLM\glm\detail\type_mat2x4.hpp">
      <Filter>Externals\GLM\detail</Filter>
    </ClInclude>
    <ClInclude Include="..\Externals\GLM\glm\detail\type_mat3x2.hpp">
      <Filter>Externals\GLM\detail</Filter>
    </ClInclude>
    <ClInclude Include="..\Externals\GLM\glm\detail\type_mat3x3.hpp">
      <Filter>Externals\GLM\detail</Filter>
    </ClInclude>
    <ClInclude Include="..\Externals\GLM\glm\detail\type_mat3x4.hpp">
      <Filter>Externals\GLM\detail</Filter>
    </ClInclude>
    <ClInclude Include="..\Externals\GLM\glm\detail\type_mat4x2.hpp">
      <Filter>Externals\GLM\detail</Filter>
    </ClInclude>
    <ClInclude Include="..\Externals\GLM\glm\detail\type_mat4x3.hpp">
      <Filter>Externals\GLM\detail</Filter>
    </ClInclude>
    <ClInclude Include="..\Externals\GLM\glm\detail\type_mat4x4.hpp">
      <Filter>Externals\GLM\detail</Filter>
    </ClInclude>
    <ClInclude Include="..\Externals\GLM\glm\detail\type_vec.hpp">
      <Filter>Externals\GLM\detail</Filter>
    </ClInclude>
    <ClInclude Include="..\Externals\GLM\glm\detail\type_vec1.hpp">
      <Filter>Externals\GLM\detail</Filter>
    </ClInclude>
    <ClInclude Include="..\Externals\GLM\glm\detail\type_vec2.hpp">
      <Filter>Externals\GLM\detail</Filter>
    </ClInclude>
    <ClInclude Include="..\Externals\GLM\glm\detail\type_vec3.hpp">
      <Filter>Externals\GLM\detail</Filter>
    </ClInclude>
    <ClInclude Include="..\Externals\GLM\glm\detail\type_vec4.hpp">
      <Filter>Externals\GLM\detail</Filter>
    </ClInclude>
    <ClInclude Include="..\Externals\GLM\glm\detail\_features.hpp">
      <Filter>Externals\GLM\detail</Filter>
    </ClInclude>
    <ClInclude Include="..\Externals\GLM\glm\detail\_fixes.hpp">
      <Filter>Externals\GLM\detail</Filter>
    </ClInclude>
    <ClInclude Include="..\Externals\GLM\glm\detail\_noise.hpp">
      <Filter>Externals\GLM\detail</Filter>
    </ClInclude>
    <ClInclude Include="..\Externals\GLM\glm\detail\_swizzle.hpp">
      <Filter>Externals\GLM\detail</Filter>
    </ClInclude>
    <ClInclude Include="..\Externals\GLM\glm\detail\_swizzle_func.hpp">
      <Filter>Externals\GLM\detail</Filter>
    </ClInclude>
    <ClInclude Include="..\Externals\GLM\glm\detail\_vectorize.hpp">
      <Filter>Externals\GLM\detail</Filter>
    </ClInclude>
    <ClInclude Include="..\Externals\GLM\glm\detail\func_common.hpp">
      <Filter>Externals\GLM\detail</Filter>
    </ClInclude>
    <ClInclude Include="..\Externals\GLM\glm\gtc\constants.hpp">
      <Filter>Externals\GLM\gtc</Filter>
    </ClInclude>
    <ClInclude Include="..\Externals\GLM\glm\gtc\epsilon.hpp">
      <Filter>Externals\GLM\gtc</Filter>
    </ClInclude>
    <ClInclude Include="..\Externals\GLM\glm\gtc\integer.hpp">
      <Filter>Externals\GLM\gtc</Filter>
    </ClInclude>
    <ClInclude Include="..\Externals\GLM\glm\gtc\matrix_access.hpp">
      <Filter>Externals\GLM\gtc</Filter>
    </ClInclude>
    <ClInclude Include="..\Externals\GLM\glm\gtc\matrix_integer.hpp">
      <Filter>Externals\GLM\gtc</Filter>
    </ClInclude>
    <ClInclude Include="..\Externals\GLM\glm\gtc\matrix_inverse.hpp">
      <Filter>Externals\GLM\gtc</Filter>
    </ClInclude>
    <ClInclude Include="..\Externals\GLM\glm\gtc\matrix_transform.hpp">
      <Filter>Externals\GLM\gtc</Filter>
    </ClInclude>
    <ClInclude Include="..\Externals\GLM\glm\gtc\noise.hpp">
      <Filter>Externals\GLM\gtc</Filter>
    </ClInclude>
    <ClInclude Include="..\Externals\GLM\glm\gtc\packing.hpp">
      <Filter>Externals\GLM\gtc</Filter>
    </ClInclude>
    <ClInclude Include="..\Externals\GLM\glm\gtc\quaternion.hpp">
      <Filter>Externals\GLM\gtc</Filter>
    </ClInclude>
    <ClInclude Include="..\Externals\GLM\glm\gtc\random.hpp">
      <Filter>Externals\GLM\gtc</Filter>
    </ClInclude>
    <ClInclude Include="..\Externals\GLM\glm\gtc\reciprocal.hpp">
      <Filter>Externals\GLM\gtc</Filter>
    </ClInclude>
    <ClInclude Include="..\Externals\GLM\glm\gtc\round.hpp">
      <Filter>Externals\GLM\gtc</Filter>
    </ClInclude>
    <ClInclude Include="..\Externals\GLM\glm\gtc\type_precision.hpp">
      <Filter>Externals\GLM\gtc</Filter>
    </ClInclude>
    <ClInclude Include="..\Externals\GLM\glm\gtc\type_ptr.hpp">
      <Filter>Externals\GLM\gtc</Filter>
    </ClInclude>
    <ClInclude Include="..\Externals\GLM\glm\gtc\ulp.hpp">
      <Filter>Externals\GLM\gtc</Filter>
    </ClInclude>
    <ClInclude Include="..\Externals\GLM\glm\gtc\vec1.hpp">
      <Filter>Externals\GLM\gtc</Filter>
    </ClInclude>
    <ClInclude Include="..\Externals\GLM\glm\gtc\bitfield.hpp">
      <Filter>Externals\GLM\gtc</Filter>
    </ClInclude>
    <ClInclude Include="..\Externals\GLM\glm\gtx\color_space.hpp">
      <Filter>Externals\GLM\gtx</Filter>
    </ClInclude>
    <ClInclude Include="..\Externals\GLM\glm\gtx\color_space_YCoCg.hpp">
      <Filter>Externals\GLM\gtx</Filter>
    </ClInclude>
    <ClInclude Include="..\Externals\GLM\glm\gtx\common.hpp">
      <Filter>Externals\GLM\gtx</Filter>
    </ClInclude>
    <ClInclude Include="..\Externals\GLM\glm\gtx\compatibility.hpp">
      <Filter>Externals\GLM\gtx</Filter>
    </ClInclude>
    <ClInclude Include="..\Externals\GLM\glm\gtx\component_wise.hpp">
      <Filter>Externals\GLM\gtx</Filter>
    </ClInclude>
    <ClInclude Include="..\Externals\GLM\glm\gtx\dual_quaternion.hpp">
      <Filter>Externals\GLM\gtx</Filter>
    </ClInclude>
    <ClInclude Include="..\Externals\GLM\glm\gtx\euler_angles.hpp">
      <Filter>Externals\GLM\gtx</Filter>
    </ClInclude>
    <ClInclude Include="..\Externals\GLM\glm\gtx\extend.hpp">
      <Filter>Externals\GLM\gtx</Filter>
    </ClInclude>
    <ClInclude Include="..\Externals\GLM\glm\gtx\extented_min_max.hpp">
      <Filter>Externals\GLM\gtx</Filter>
    </ClInclude>
    <ClInclude Include="..\Externals\GLM\glm\gtx\fast_exponential.hpp">
      <Filter>Externals\GLM\gtx</Filter>
    </ClInclude>
    <ClInclude Include="..\Externals\GLM\glm\gtx\fast_square_root.hpp">
      <Filter>Externals\GLM\gtx</Filter>
    </ClInclude>
    <ClInclude Include="..\Externals\GLM\glm\gtx\fast_trigonometry.hpp">
      <Filter>Externals\GLM\gtx</Filter>
    </ClInclude>
    <ClInclude Include="..\Externals\GLM\glm\gtx\gradient_paint.hpp">
      <Filter>Externals\GLM\gtx</Filter>
    </ClInclude>
    <ClInclude Include="..\Externals\GLM\glm\gtx\handed_coordinate_space.hpp">
      <Filter>Externals\GLM\gtx</Filter>
    </ClInclude>
    <ClInclude Include="..\Externals\GLM\glm\gtx\integer.hpp">
      <Filter>Externals\GLM\gtx</Filter>
    </ClInclude>
    <ClInclude Include="..\Externals\GLM\glm\gtx\intersect.hpp">
      <Filter>Externals\GLM\gtx</Filter>
    </ClInclude>
    <ClInclude Include="..\Externals\GLM\glm\gtx\io.hpp">
      <Filter>Externals\GLM\gtx</Filter>
    </ClInclude>
    <ClInclude Include="..\Externals\GLM\glm\gtx\log_base.hpp">
      <Filter>Externals\GLM\gtx</Filter>
    </ClInclude>
    <ClInclude Include="..\Externals\GLM\glm\gtx\matrix_cross_product.hpp">
      <Filter>Externals\GLM\gtx</Filter>
    </ClInclude>
    <ClInclude Include="..\Externals\GLM\glm\gtx\matrix_decompose.hpp">
      <Filter>Externals\GLM\gtx</Filter>
    </ClInclude>
    <ClInclude Include="..\Externals\GLM\glm\gtx\matrix_interpolation.hpp">
      <Filter>Externals\GLM\gtx</Filter>
    </ClInclude>
    <ClInclude Include="..\Externals\GLM\glm\gtx\matrix_major_storage.hpp">
      <Filter>Externals\GLM\gtx</Filter>
    </ClInclude>
    <ClInclude Include="..\Externals\GLM\glm\gtx\matrix_operation.hpp">
      <Filter>Externals\GLM\gtx</Filter>
    </ClInclude>
    <ClInclude Include="..\Externals\GLM\glm\gtx\matrix_query.hpp">
      <Filter>Externals\GLM\gtx</Filter>
    </ClInclude>
    <ClInclude Include="..\Externals\GLM\glm\gtx\matrix_transform_2d.hpp">
      <Filter>Externals\GLM\gtx</Filter>
    </ClInclude>
    <ClInclude Include="..\Externals\GLM\glm\gtx\mixed_product.hpp">
      <Filter>Externals\GLM\gtx</Filter>
    </ClInclude>
    <ClInclude Include="..\Externals\GLM\glm\gtx\multiple.hpp">
      <Filter>Externals\GLM\gtx</Filter>
    </ClInclude>
    <ClInclude Include="..\Externals\GLM\glm\gtx\norm.hpp">
      <Filter>Externals\GLM\gtx</Filter>
    </ClInclude>
    <ClInclude Include="..\Externals\GLM\glm\gtx\normal.hpp">
      <Filter>Externals\GLM\gtx</Filter>
    </ClInclude>
    <ClInclude Include="..\Externals\GLM\glm\gtx\normalize_dot.hpp">
      <Filter>Externals\GLM\gtx</Filter>
    </ClInclude>
    <ClInclude Include="..\Externals\GLM\glm\gtx\number_precision.hpp">
      <Filter>Externals\GLM\gtx</Filter>
    </ClInclude>
    <ClInclude Include="..\Externals\GLM\glm\gtx\optimum_pow.hpp">
      <Filter>Externals\GLM\gtx</Filter>
    </ClInclude>
    <ClInclude Include="..\Externals\GLM\glm\gtx\orthonormalize.hpp">
      <Filter>Externals\GLM\gtx</Filter>
    </ClInclude>
    <ClInclude Include="..\Externals\GLM\glm\gtx\perpendicular.hpp">
      <Filter>Externals\GLM\gtx</Filter>
    </ClInclude>
    <ClInclude Include="..\Externals\GLM\glm\gtx\polar_coordinates.hpp">
      <Filter>Externals\GLM\gtx</Filter>
    </ClInclude>
    <ClInclude Include="..\Externals\GLM\glm\gtx\projection.hpp">
      <Filter>Externals\GLM\gtx</Filter>
    </ClInclude>
    <ClInclude Include="..\Externals\GLM\glm\gtx\quaternion.hpp">
      <Filter>Externals\GLM\gtx</Filter>
    </ClInclude>
    <ClInclude Include="..\Externals\GLM\glm\gtx\range.hpp">
      <Filter>Externals\GLM\gtx</Filter>
    </ClInclude>
    <ClInclude Include="..\Externals\GLM\glm\gtx\raw_data.hpp">
      <Filter>Externals\GLM\gtx</Filter>
    </ClInclude>
    <ClInclude Include="..\Externals\GLM\glm\gtx\rotate_normalized_axis.hpp">
      <Filter>Externals\GLM\gtx</Filter>
    </ClInclude>
    <ClInclude Include="..\Externals\GLM\glm\gtx\rotate_vector.hpp">
      <Filter>Externals\GLM\gtx</Filter>
    </ClInclude>
    <ClInclude Include="..\Externals\GLM\glm\gtx\scalar_multiplication.hpp">
      <Filter>Externals\GLM\gtx</Filter>
    </ClInclude>
    <ClInclude Include="..\Externals\GLM\glm\gtx\scalar_relational.hpp">
      <Filter>Externals\GLM\gtx</Filter>
    </ClInclude>
    <ClInclude Include="..\Externals\GLM\glm\gtx\simd_mat4.hpp">
      <Filter>Externals\GLM\gtx</Filter>
    </ClInclude>
    <ClInclude Include="..\Externals\GLM\glm\gtx\simd_quat.hpp">
      <Filter>Externals\GLM\gtx</Filter>
    </ClInclude>
    <ClInclude Include="..\Externals\GLM\glm\gtx\simd_vec4.hpp">
      <Filter>Externals\GLM\gtx</Filter>
    </ClInclude>
    <ClInclude Include="..\Externals\GLM\glm\gtx\spline.hpp">
      <Filter>Externals\GLM\gtx</Filter>
    </ClInclude>
    <ClInclude Include="..\Externals\GLM\glm\gtx\std_based_type.hpp">
      <Filter>Externals\GLM\gtx</Filter>
    </ClInclude>
    <ClInclude Include="..\Externals\GLM\glm\gtx\string_cast.hpp">
      <Filter>Externals\GLM\gtx</Filter>
    </ClInclude>
    <ClInclude Include="..\Externals\GLM\glm\gtx\transform.hpp">
      <Filter>Externals\GLM\gtx</Filter>
    </ClInclude>
    <ClInclude Include="..\Externals\GLM\glm\gtx\transform2.hpp">
      <Filter>Externals\GLM\gtx</Filter>
    </ClInclude>
    <ClInclude Include="..\Externals\GLM\glm\gtx\type_aligned.hpp">
      <Filter>Externals\GLM\gtx</Filter>
    </ClInclude>
    <ClInclude Include="..\Externals\GLM\glm\gtx\vector_angle.hpp">
      <Filter>Externals\GLM\gtx</Filter>
    </ClInclude>
    <ClInclude Include="..\Externals\GLM\glm\gtx\vector_query.hpp">
      <Filter>Externals\GLM\gtx</Filter>
    </ClInclude>
    <ClInclude Include="..\Externals\GLM\glm\gtx\wrap.hpp">
      <Filter>Externals\GLM\gtx</Filter>
    </ClInclude>
    <ClInclude Include="..\Externals\GLM\glm\gtx\associated_min_max.hpp">
      <Filter>Externals\GLM\gtx</Filter>
    </ClInclude>
    <ClInclude Include="..\Externals\GLM\glm\gtx\bit.hpp">
      <Filter>Externals\GLM\gtx</Filter>
    </ClInclude>
    <ClInclude Include="..\Externals\GLM\glm\gtx\closest_point.hpp">
      <Filter>Externals\GLM\gtx</Filter>
    </ClInclude>
    <ClInclude Include="Falcor.h" />
    <ClInclude Include="FalcorConfig.h" />
    <ClInclude Include="Framework.h" />
    <ClInclude Include="Sample.h" />
    <ClInclude Include="API\Resource.h">
      <Filter>API</Filter>
    </ClInclude>
    <ClInclude Include="API\ResourceViews.h">
      <Filter>API</Filter>
    </ClInclude>
    <ClInclude Include="API\TypedBuffer.h">
      <Filter>API</Filter>
    </ClInclude>
    <ClInclude Include="API\StructuredBuffer.h">
      <Filter>API</Filter>
    </ClInclude>
    <ClInclude Include="API\VariablesBuffer.h">
      <Filter>API</Filter>
    </ClInclude>
    <ClInclude Include="API\ComputeStateObject.h">
      <Filter>API</Filter>
    </ClInclude>
    <ClInclude Include="Graphics\ComputeState.h">
      <Filter>Graphics</Filter>
    </ClInclude>
    <ClInclude Include="Graphics\GraphicsState.h">
      <Filter>Graphics</Filter>
    </ClInclude>
    <ClInclude Include="API\GraphicsStateObject.h">
      <Filter>API</Filter>
    </ClInclude>
    <ClInclude Include="API\CopyContext.h">
      <Filter>API</Filter>
    </ClInclude>
    <ClInclude Include="API\ComputeContext.h">
      <Filter>API</Filter>
    </ClInclude>
    <ClInclude Include="API\LowLevel\LowLevelContextData.h">
      <Filter>API\LowLevel</Filter>
    </ClInclude>
    <ClInclude Include="Graphics\Model\ObjectInstance.h">
      <Filter>Graphics\Model</Filter>
    </ClInclude>
    <ClInclude Include="Graphics\Model\Loaders\ModelImporter.h">
      <Filter>Graphics\Model\Loaders</Filter>
    </ClInclude>
    <ClInclude Include="ArgList.h">
      <Filter>Utils</Filter>
    </ClInclude>
    <ClInclude Include="SampleTest.h" />
    <ClInclude Include="Utils\Graph.h">
      <Filter>Utils</Filter>
    </ClInclude>
    <ClInclude Include="Utils\Picking\Picking.h">
      <Filter>Utils\Picking</Filter>
    </ClInclude>
    <ClInclude Include="Graphics\Scene\Editor\SceneEditor.h">
      <Filter>Graphics\Scene\Editor</Filter>
    </ClInclude>
    <ClInclude Include="Graphics\Scene\Editor\Gizmo.h">
      <Filter>Graphics\Scene\Editor</Filter>
    </ClInclude>
    <ClInclude Include="Graphics\Scene\Editor\SceneEditorRenderer.h">
      <Filter>Graphics\Scene\Editor</Filter>
    </ClInclude>
    <ClInclude Include="Utils\DebugDrawer.h">
      <Filter>Utils</Filter>
    </ClInclude>
    <ClInclude Include="Effects\AmbientOcclusion\SSAO.h">
      <Filter>Effects\AmbientOcclusion</Filter>
    </ClInclude>
    <ClInclude Include="Utils\PixelZoom.h">
      <Filter>Utils</Filter>
    </ClInclude>
    <ClInclude Include="Data\Effects\ParticleData.h">
      <Filter>Data\Effects\Particles</Filter>
    </ClInclude>
    <ClInclude Include="API\vulkan\FalcorVK.h">
      <Filter>API\Vulkan</Filter>
    </ClInclude>
    <ClInclude Include="Effects\ParticleSystem\ParticleSystem.h">
      <Filter>Effects\ParticleSystem</Filter>
    </ClInclude>
    <ClInclude Include="API\DescriptorSet.h">
      <Filter>API</Filter>
    </ClInclude>
    <ClInclude Include="API\LowLevel\DescriptorPool.h">
      <Filter>API\LowLevel</Filter>
    </ClInclude>
    <ClInclude Include="API\Vulkan\LowLevel\VKDescriptorData.h">
      <Filter>API\Vulkan\LowLevel</Filter>
    </ClInclude>
    <ClInclude Include="API\Vulkan\VKState.h">
      <Filter>API\Vulkan</Filter>
    </ClInclude>
    <ClInclude Include="Data\Effects\ParticleData.h">
      <Filter>Data\Effects\Particles</Filter>
    </ClInclude>
    <ClInclude Include="Data\HostDeviceSharedCode.h">
      <Filter>Data</Filter>
    </ClInclude>
    <ClInclude Include="Data\HostDeviceSharedMacros.h">
      <Filter>Data</Filter>
    </ClInclude>
    <ClInclude Include="API\Vulkan\VKSmartHandle.h">
      <Filter>API\Vulkan</Filter>
    </ClInclude>
    <ClInclude Include="API\QueryHeap.h">
      <Filter>API</Filter>
    </ClInclude>
    <ClInclude Include="Effects\TAA\TAA.h">
      <Filter>Effects\TAA</Filter>
    </ClInclude>
    <ClInclude Include="Utils\ThreadPool.h">
      <Filter>Utils</Filter>
    </ClInclude>
    <ClInclude Include="MultiRendererSample.h" />
    <ClInclude Include="Utils\PythonEmbedding.h">
      <Filter>Utils</Filter>
    </ClInclude>
    <ClInclude Include="Utils\Platform\OS.h">
      <Filter>Utils\Platform</Filter>
    </ClInclude>
    <ClInclude Include="Utils\Platform\ProgressBar.h">
      <Filter>Utils\Platform</Filter>
    </ClInclude>
    <ClInclude Include="Utils\DXHeader.h">
      <Filter>Utils</Filter>
    </ClInclude>
    <ClInclude Include="Graphics\Program\ParameterBlock.h">
      <Filter>Graphics\Program</Filter>
    </ClInclude>
    <ClInclude Include="Graphics\Program\Program.h">
      <Filter>Graphics\Program</Filter>
    </ClInclude>
    <ClInclude Include="Graphics\Program\ProgramReflection.h">
      <Filter>Graphics\Program</Filter>
    </ClInclude>
    <ClInclude Include="Graphics\Program\ProgramVars.h">
      <Filter>Graphics\Program</Filter>
    </ClInclude>
    <ClInclude Include="Graphics\Program\ProgramVersion.h">
      <Filter>Graphics\Program</Filter>
    </ClInclude>
    <ClInclude Include="Graphics\Program\ComputeProgram.h">
      <Filter>Graphics\Program</Filter>
    </ClInclude>
    <ClInclude Include="Graphics\Program\GraphicsProgram.h">
      <Filter>Graphics\Program</Filter>
    </ClInclude>
    <ClInclude Include="API\D3D12\D3D12ApiData.h">
      <Filter>API\D3D12</Filter>
    </ClInclude>
    <ClInclude Include="API\D3D12\D3D12NvApiExDesc.h">
      <Filter>API\D3D12</Filter>
    </ClInclude>
    <ClInclude Include="API\D3D12\D3D12Resource.h">
      <Filter>API\D3D12</Filter>
    </ClInclude>
    <ClInclude Include="API\D3D12\D3D12State.h">
      <Filter>API\D3D12</Filter>
    </ClInclude>
    <ClInclude Include="API\D3D12\D3DViews.h">
      <Filter>API\D3D12</Filter>
    </ClInclude>
    <ClInclude Include="API\D3D12\FalcorD3D12.h">
      <Filter>API\D3D12</Filter>
    </ClInclude>
    <ClInclude Include="API\D3D12\LowLevel\D3D12DescriptorData.h">
      <Filter>API\D3D12\LowLevel</Filter>
    </ClInclude>
    <ClInclude Include="API\D3D12\LowLevel\D3D12DescriptorHeap.h">
      <Filter>API\D3D12\LowLevel</Filter>
    </ClInclude>
    <ClInclude Include="Renderer.h" />
    <ClInclude Include="Graphics\Model\SkinningCache.h">
      <Filter>Graphics\Model</Filter>
    </ClInclude>
    <ClInclude Include="Graphics\LightProbe.h">
      <Filter>Graphics</Filter>
    </ClInclude>
    <ClInclude Include="Utils\Renderer\MultiSampleRenderer.h">
      <Filter>Utils\Renderer</Filter>
    </ClInclude>
    <ClInclude Include="Raytracing\dxcapi.use.h">
      <Filter>Raytracing</Filter>
    </ClInclude>
    <ClInclude Include="Raytracing\DXR.h">
      <Filter>Raytracing</Filter>
    </ClInclude>
    <ClInclude Include="Raytracing\RtModel.h">
      <Filter>Raytracing</Filter>
    </ClInclude>
    <ClInclude Include="Raytracing\RtProgramVars.h">
      <Filter>Raytracing</Filter>
    </ClInclude>
    <ClInclude Include="Raytracing\RtProgramVarsHelper.h">
      <Filter>Raytracing</Filter>
    </ClInclude>
    <ClInclude Include="Raytracing\RtSample.h">
      <Filter>Raytracing</Filter>
    </ClInclude>
    <ClInclude Include="Raytracing\RtScene.h">
      <Filter>Raytracing</Filter>
    </ClInclude>
    <ClInclude Include="Raytracing\RtSceneRenderer.h">
      <Filter>Raytracing</Filter>
    </ClInclude>
    <ClInclude Include="Raytracing\RtState.h">
      <Filter>Raytracing</Filter>
    </ClInclude>
    <ClInclude Include="Raytracing\RtStateObject.h">
      <Filter>Raytracing</Filter>
    </ClInclude>
    <ClInclude Include="Raytracing\RtStateObjectHelper.h">
      <Filter>Raytracing</Filter>
    </ClInclude>
    <ClInclude Include="Raytracing\RtProgram\HitProgram.h">
      <Filter>Raytracing\RtProgram</Filter>
    </ClInclude>
    <ClInclude Include="Raytracing\RtProgram\RtProgram.h">
      <Filter>Raytracing\RtProgram</Filter>
    </ClInclude>
    <ClInclude Include="Raytracing\RtProgram\RtProgramVersion.h">
      <Filter>Raytracing\RtProgram</Filter>
    </ClInclude>
    <ClInclude Include="Raytracing\RtProgram\SingleShaderProgram.h">
      <Filter>Raytracing\RtProgram</Filter>
    </ClInclude>
    <ClInclude Include="Raytracing\RtShader.h">
      <Filter>Raytracing</Filter>
    </ClInclude>
    <ClInclude Include="Graphics\Program\ShaderLibrary.h">
      <Filter>Graphics\Program</Filter>
    </ClInclude>
    <ClInclude Include="Data\Effects\CsmData.h">
      <Filter>Data\Effects</Filter>
    </ClInclude>
    <ClInclude Include="Data\Effects\SSAOData.h">
      <Filter>Data\Effects</Filter>
    </ClInclude>
  </ItemGroup>
  <ItemGroup>
    <Filter Include="Externals">
      <UniqueIdentifier>{91055aa0-2e25-4507-816e-5b43817cef35}</UniqueIdentifier>
    </Filter>
    <Filter Include="Externals\GLFW">
      <UniqueIdentifier>{be02830e-afa2-487f-9c2e-5d8096bbba61}</UniqueIdentifier>
    </Filter>
    <Filter Include="Externals\GLM">
      <UniqueIdentifier>{e92b12af-efa7-464a-8e6e-70385c85a1b5}</UniqueIdentifier>
    </Filter>
    <Filter Include="Externals\GLM\detail">
      <UniqueIdentifier>{0893b0d3-6632-4454-b9a3-e767429eb60f}</UniqueIdentifier>
    </Filter>
    <Filter Include="Externals\GLM\gtc">
      <UniqueIdentifier>{a9cf70e7-8ec1-476f-8a3b-7b02be552d8c}</UniqueIdentifier>
    </Filter>
    <Filter Include="Externals\GLM\gtx">
      <UniqueIdentifier>{8c9b8305-4910-405f-b136-7d2c4aa05499}</UniqueIdentifier>
    </Filter>
    <Filter Include="Externals\FreeImage">
      <UniqueIdentifier>{f2ec6f46-f660-4827-a0be-ecbf231b69b0}</UniqueIdentifier>
    </Filter>
    <Filter Include="Graphics">
      <UniqueIdentifier>{acefc4bf-9434-4454-8a62-201442c09368}</UniqueIdentifier>
    </Filter>
    <Filter Include="Graphics\Model">
      <UniqueIdentifier>{f18d878f-edd9-46d4-99ea-c98642b95c7d}</UniqueIdentifier>
    </Filter>
    <Filter Include="Utils">
      <UniqueIdentifier>{d1e7f435-1a6b-4b90-a3a7-7bae60b19ceb}</UniqueIdentifier>
    </Filter>
    <Filter Include="Graphics\Model\Loaders">
      <UniqueIdentifier>{10617e7e-6bba-4bb0-9081-56718efa0cb4}</UniqueIdentifier>
    </Filter>
    <Filter Include="Data">
      <UniqueIdentifier>{c3922fda-093e-4529-918a-118ffb465ae2}</UniqueIdentifier>
    </Filter>
    <Filter Include="Data\Framework">
      <UniqueIdentifier>{71f28ec9-9c98-499a-947e-a68f4e99f80c}</UniqueIdentifier>
    </Filter>
    <Filter Include="Graphics\Scene">
      <UniqueIdentifier>{c2c1f450-97ef-4896-9b26-efe09836bf15}</UniqueIdentifier>
    </Filter>
    <Filter Include="Graphics\Camera">
      <UniqueIdentifier>{917a7de6-1592-4ef8-9069-705faa5d74a2}</UniqueIdentifier>
    </Filter>
    <Filter Include="Utils\Math">
      <UniqueIdentifier>{b09c5e53-0f1c-4268-8e95-9502744022ef}</UniqueIdentifier>
    </Filter>
    <Filter Include="Externals\FFMpeg">
      <UniqueIdentifier>{8b58789c-729c-440d-82c3-30fb3ff7f3b3}</UniqueIdentifier>
    </Filter>
    <Filter Include="Externals\FFMpeg\libavcodec">
      <UniqueIdentifier>{cfa6e784-ac16-403c-8f1f-5072dfd47292}</UniqueIdentifier>
    </Filter>
    <Filter Include="Externals\FFMpeg\libavdevice">
      <UniqueIdentifier>{768c99a4-1e77-4850-94bb-4e62b28ed2b8}</UniqueIdentifier>
    </Filter>
    <Filter Include="Externals\FFMpeg\libavfilter">
      <UniqueIdentifier>{4deccfb4-2dac-4ee8-9ff2-6bca8562c8ab}</UniqueIdentifier>
    </Filter>
    <Filter Include="Externals\FFMpeg\libavformat">
      <UniqueIdentifier>{5fafb5e1-2a48-4701-848e-366273e36f82}</UniqueIdentifier>
    </Filter>
    <Filter Include="Externals\FFMpeg\libavutil">
      <UniqueIdentifier>{f47af4e6-20c2-4790-b35f-23a7992d2e60}</UniqueIdentifier>
    </Filter>
    <Filter Include="Externals\FFMpeg\libpostproc">
      <UniqueIdentifier>{aee22e98-b4c5-4edb-bc2e-eec38629fd89}</UniqueIdentifier>
    </Filter>
    <Filter Include="Externals\FFMpeg\libswresample">
      <UniqueIdentifier>{64437661-2d27-4013-aaa6-60d43a36d3ab}</UniqueIdentifier>
    </Filter>
    <Filter Include="Externals\FFMpeg\libswscale">
      <UniqueIdentifier>{36fcd9b5-801d-4bfe-bfa6-66b763e0a7e8}</UniqueIdentifier>
    </Filter>
    <Filter Include="Graphics\Paths">
      <UniqueIdentifier>{0a005ed9-f456-46d5-85c0-880689378c3b}</UniqueIdentifier>
    </Filter>
    <Filter Include="ShadingUtils">
      <UniqueIdentifier>{aab19330-4eb2-405a-af5a-a4f65faa888a}</UniqueIdentifier>
    </Filter>
    <Filter Include="Graphics\Material">
      <UniqueIdentifier>{6019fee5-465d-409d-92c2-499985e4d084}</UniqueIdentifier>
    </Filter>
    <Filter Include="Utils\Video">
      <UniqueIdentifier>{8e50a4a9-abda-4cc1-88d2-f048bb68b6e8}</UniqueIdentifier>
    </Filter>
    <Filter Include="VR">
      <UniqueIdentifier>{ab9efc68-3fb7-41e1-b23a-440841348a3e}</UniqueIdentifier>
    </Filter>
    <Filter Include="VR\OpenVR">
      <UniqueIdentifier>{88aa476e-4331-4ad8-b773-2161d97d8b50}</UniqueIdentifier>
    </Filter>
    <Filter Include="Utils\Psychophysics">
      <UniqueIdentifier>{68a68d99-0c61-45ed-b3e6-40bd7d24a13f}</UniqueIdentifier>
    </Filter>
    <Filter Include="Effects">
      <UniqueIdentifier>{f0e71268-e340-4c20-a6dc-cd530de8c7fa}</UniqueIdentifier>
    </Filter>
    <Filter Include="Effects\NormalMap">
      <UniqueIdentifier>{41a14cca-f426-4dd6-919c-76bbc359e065}</UniqueIdentifier>
    </Filter>
    <Filter Include="Data\Effects">
      <UniqueIdentifier>{751b1180-32da-49f6-af92-7a06f383530b}</UniqueIdentifier>
    </Filter>
    <Filter Include="Effects\Shadows">
      <UniqueIdentifier>{92632a4a-f346-4b12-8932-b9ef2bdf61bc}</UniqueIdentifier>
    </Filter>
    <Filter Include="Effects\Utils">
      <UniqueIdentifier>{3f274d50-1f6e-4818-a2bf-3d139f127559}</UniqueIdentifier>
    </Filter>
    <Filter Include="Effects\SkyBox">
      <UniqueIdentifier>{6e37b9dd-d391-420d-aa2e-d3a73598ab38}</UniqueIdentifier>
    </Filter>
    <Filter Include="Effects\ToneMapping">
      <UniqueIdentifier>{93980430-1a93-4999-bd8a-2f0b46713318}</UniqueIdentifier>
    </Filter>
    <Filter Include="API">
      <UniqueIdentifier>{6165d5ad-97ac-4ff3-9c9e-68c93acc245f}</UniqueIdentifier>
    </Filter>
    <Filter Include="API\LowLevel">
      <UniqueIdentifier>{8bb5d38b-eb7d-40a8-a5aa-c934669015b5}</UniqueIdentifier>
    </Filter>
    <Filter Include="Externals\dear_imgui">
      <UniqueIdentifier>{fd48defe-6e2a-4ea0-a9e0-b7a8b7cbe222}</UniqueIdentifier>
    </Filter>
    <Filter Include="Utils\Picking">
      <UniqueIdentifier>{db06632d-289e-4e1c-85b4-7d6f5e41c73b}</UniqueIdentifier>
    </Filter>
    <Filter Include="Graphics\Scene\Editor">
      <UniqueIdentifier>{3b164303-abe4-428c-bd50-4368ab7b8933}</UniqueIdentifier>
    </Filter>
    <Filter Include="Data\Framework\Shaders">
      <UniqueIdentifier>{872e05a2-6354-4a08-ada2-8b8c88a7858c}</UniqueIdentifier>
    </Filter>
    <Filter Include="Effects\AmbientOcclusion">
      <UniqueIdentifier>{723ff80c-2107-49c1-8a2b-e01f9d4eb6e9}</UniqueIdentifier>
    </Filter>
    <Filter Include="API\Vulkan">
      <UniqueIdentifier>{f191732c-c52a-4867-976e-f96cedcbf908}</UniqueIdentifier>
    </Filter>
    <Filter Include="Data\Effects\Particles">
      <UniqueIdentifier>{113ae44c-7970-429b-ba40-22c457f0003d}</UniqueIdentifier>
    </Filter>
    <Filter Include="Effects\ParticleSystem">
      <UniqueIdentifier>{be06907b-0403-4c3b-a59a-ec74cbfdfb86}</UniqueIdentifier>
    </Filter>
    <Filter Include="API\Vulkan">
      <UniqueIdentifier>{f191732c-c52a-4867-976e-f96cedcbf908}</UniqueIdentifier>
    </Filter>
    <Filter Include="API\Vulkan\LowLevel">
      <UniqueIdentifier>{230e7726-da32-47d7-bdf6-c77e62c21ada}</UniqueIdentifier>
    </Filter>
    <Filter Include="Effects\TAA">
      <UniqueIdentifier>{d1b8a19e-aea1-4b27-862a-06434b845be7}</UniqueIdentifier>
    </Filter>
    <Filter Include="Utils\Renderer">
      <UniqueIdentifier>{32802cf1-128c-4a2c-835a-17d0a3dd0976}</UniqueIdentifier>
    </Filter>
    <Filter Include="Utils\Platform">
      <UniqueIdentifier>{91140a89-0755-46ae-8bea-7af2e775afb4}</UniqueIdentifier>
    </Filter>
    <Filter Include="Utils\Platform\Linux">
      <UniqueIdentifier>{594e507a-0be5-4e74-bda2-ddf7b429e957}</UniqueIdentifier>
    </Filter>
    <Filter Include="Utils\Platform\Windows">
      <UniqueIdentifier>{cfd2d470-4f60-4788-89e9-9aa4ee7032de}</UniqueIdentifier>
    </Filter>
    <Filter Include="API\D3D12">
      <UniqueIdentifier>{00ac78d3-41db-4095-af85-65088c6b60bd}</UniqueIdentifier>
    </Filter>
    <Filter Include="API\D3D12\LowLevel">
      <UniqueIdentifier>{eaf2bd94-5891-4207-b40a-3e2461da6295}</UniqueIdentifier>
    </Filter>
    <Filter Include="Graphics\Program">
      <UniqueIdentifier>{a2a4ca1c-043f-4b99-8d25-5f413799c4c8}</UniqueIdentifier>
    </Filter>
    <Filter Include="Raytracing">
      <UniqueIdentifier>{fd5e4329-273b-4802-ad4b-9720a882996e}</UniqueIdentifier>
    </Filter>
    <Filter Include="Raytracing\RtProgram">
      <UniqueIdentifier>{e3b76813-257a-4b19-8517-03302aa9fe98}</UniqueIdentifier>
    </Filter>
  </ItemGroup>
  <ItemGroup>
    <None Include="..\Externals\dear_imgui\LICENSE">
      <Filter>Externals\dear_imgui</Filter>
    </None>
    <None Include="..\Externals\dear_imgui\README.md">
      <Filter>Externals\dear_imgui</Filter>
    </None>
    <None Include="..\Externals\GLM\glm\detail\func_exponential.inl">
      <Filter>Externals\GLM\detail</Filter>
    </None>
    <None Include="..\Externals\GLM\glm\detail\func_geometric.inl">
      <Filter>Externals\GLM\detail</Filter>
    </None>
    <None Include="..\Externals\GLM\glm\detail\func_integer.inl">
      <Filter>Externals\GLM\detail</Filter>
    </None>
    <None Include="..\Externals\GLM\glm\detail\func_matrix.inl">
      <Filter>Externals\GLM\detail</Filter>
    </None>
    <None Include="..\Externals\GLM\glm\detail\func_noise.inl">
      <Filter>Externals\GLM\detail</Filter>
    </None>
    <None Include="..\Externals\GLM\glm\detail\func_packing.inl">
      <Filter>Externals\GLM\detail</Filter>
    </None>
    <None Include="..\Externals\GLM\glm\detail\func_trigonometric.inl">
      <Filter>Externals\GLM\detail</Filter>
    </None>
    <None Include="..\Externals\GLM\glm\detail\func_vector_relational.inl">
      <Filter>Externals\GLM\detail</Filter>
    </None>
    <None Include="..\Externals\GLM\glm\detail\intrinsic_common.inl">
      <Filter>Externals\GLM\detail</Filter>
    </None>
    <None Include="..\Externals\GLM\glm\detail\intrinsic_exponential.inl">
      <Filter>Externals\GLM\detail</Filter>
    </None>
    <None Include="..\Externals\GLM\glm\detail\intrinsic_geometric.inl">
      <Filter>Externals\GLM\detail</Filter>
    </None>
    <None Include="..\Externals\GLM\glm\detail\intrinsic_integer.inl">
      <Filter>Externals\GLM\detail</Filter>
    </None>
    <None Include="..\Externals\GLM\glm\detail\intrinsic_matrix.inl">
      <Filter>Externals\GLM\detail</Filter>
    </None>
    <None Include="..\Externals\GLM\glm\detail\intrinsic_trigonometric.inl">
      <Filter>Externals\GLM\detail</Filter>
    </None>
    <None Include="..\Externals\GLM\glm\detail\intrinsic_vector_relational.inl">
      <Filter>Externals\GLM\detail</Filter>
    </None>
    <None Include="..\Externals\GLM\glm\detail\type_gentype.inl">
      <Filter>Externals\GLM\detail</Filter>
    </None>
    <None Include="..\Externals\GLM\glm\detail\type_half.inl">
      <Filter>Externals\GLM\detail</Filter>
    </None>
    <None Include="..\Externals\GLM\glm\detail\type_mat.inl">
      <Filter>Externals\GLM\detail</Filter>
    </None>
    <None Include="..\Externals\GLM\glm\detail\type_mat2x2.inl">
      <Filter>Externals\GLM\detail</Filter>
    </None>
    <None Include="..\Externals\GLM\glm\detail\type_mat2x3.inl">
      <Filter>Externals\GLM\detail</Filter>
    </None>
    <None Include="..\Externals\GLM\glm\detail\type_mat2x4.inl">
      <Filter>Externals\GLM\detail</Filter>
    </None>
    <None Include="..\Externals\GLM\glm\detail\type_mat3x2.inl">
      <Filter>Externals\GLM\detail</Filter>
    </None>
    <None Include="..\Externals\GLM\glm\detail\type_mat3x3.inl">
      <Filter>Externals\GLM\detail</Filter>
    </None>
    <None Include="..\Externals\GLM\glm\detail\type_mat3x4.inl">
      <Filter>Externals\GLM\detail</Filter>
    </None>
    <None Include="..\Externals\GLM\glm\detail\type_mat4x2.inl">
      <Filter>Externals\GLM\detail</Filter>
    </None>
    <None Include="..\Externals\GLM\glm\detail\type_mat4x3.inl">
      <Filter>Externals\GLM\detail</Filter>
    </None>
    <None Include="..\Externals\GLM\glm\detail\type_mat4x4.inl">
      <Filter>Externals\GLM\detail</Filter>
    </None>
    <None Include="..\Externals\GLM\glm\detail\type_vec.inl">
      <Filter>Externals\GLM\detail</Filter>
    </None>
    <None Include="..\Externals\GLM\glm\detail\type_vec1.inl">
      <Filter>Externals\GLM\detail</Filter>
    </None>
    <None Include="..\Externals\GLM\glm\detail\type_vec2.inl">
      <Filter>Externals\GLM\detail</Filter>
    </None>
    <None Include="..\Externals\GLM\glm\detail\type_vec3.inl">
      <Filter>Externals\GLM\detail</Filter>
    </None>
    <None Include="..\Externals\GLM\glm\detail\type_vec4.inl">
      <Filter>Externals\GLM\detail</Filter>
    </None>
    <None Include="..\Externals\GLM\glm\detail\type_vec4_avx.inl">
      <Filter>Externals\GLM\detail</Filter>
    </None>
    <None Include="..\Externals\GLM\glm\detail\type_vec4_avx2.inl">
      <Filter>Externals\GLM\detail</Filter>
    </None>
    <None Include="..\Externals\GLM\glm\detail\type_vec4_sse2.inl">
      <Filter>Externals\GLM\detail</Filter>
    </None>
    <None Include="..\Externals\GLM\glm\detail\func_common.inl">
      <Filter>Externals\GLM\detail</Filter>
    </None>
    <None Include="..\Externals\GLM\glm\gtc\constants.inl">
      <Filter>Externals\GLM\gtc</Filter>
    </None>
    <None Include="..\Externals\GLM\glm\gtc\epsilon.inl">
      <Filter>Externals\GLM\gtc</Filter>
    </None>
    <None Include="..\Externals\GLM\glm\gtc\integer.inl">
      <Filter>Externals\GLM\gtc</Filter>
    </None>
    <None Include="..\Externals\GLM\glm\gtc\matrix_access.inl">
      <Filter>Externals\GLM\gtc</Filter>
    </None>
    <None Include="..\Externals\GLM\glm\gtc\matrix_inverse.inl">
      <Filter>Externals\GLM\gtc</Filter>
    </None>
    <None Include="..\Externals\GLM\glm\gtc\matrix_transform.inl">
      <Filter>Externals\GLM\gtc</Filter>
    </None>
    <None Include="..\Externals\GLM\glm\gtc\noise.inl">
      <Filter>Externals\GLM\gtc</Filter>
    </None>
    <None Include="..\Externals\GLM\glm\gtc\packing.inl">
      <Filter>Externals\GLM\gtc</Filter>
    </None>
    <None Include="..\Externals\GLM\glm\gtc\quaternion.inl">
      <Filter>Externals\GLM\gtc</Filter>
    </None>
    <None Include="..\Externals\GLM\glm\gtc\random.inl">
      <Filter>Externals\GLM\gtc</Filter>
    </None>
    <None Include="..\Externals\GLM\glm\gtc\reciprocal.inl">
      <Filter>Externals\GLM\gtc</Filter>
    </None>
    <None Include="..\Externals\GLM\glm\gtc\round.inl">
      <Filter>Externals\GLM\gtc</Filter>
    </None>
    <None Include="..\Externals\GLM\glm\gtc\type_precision.inl">
      <Filter>Externals\GLM\gtc</Filter>
    </None>
    <None Include="..\Externals\GLM\glm\gtc\type_ptr.inl">
      <Filter>Externals\GLM\gtc</Filter>
    </None>
    <None Include="..\Externals\GLM\glm\gtc\ulp.inl">
      <Filter>Externals\GLM\gtc</Filter>
    </None>
    <None Include="..\Externals\GLM\glm\gtc\vec1.inl">
      <Filter>Externals\GLM\gtc</Filter>
    </None>
    <None Include="..\Externals\GLM\glm\gtc\bitfield.inl">
      <Filter>Externals\GLM\gtc</Filter>
    </None>
    <None Include="..\Externals\GLM\glm\gtx\color_space.inl">
      <Filter>Externals\GLM\gtx</Filter>
    </None>
    <None Include="..\Externals\GLM\glm\gtx\color_space_YCoCg.inl">
      <Filter>Externals\GLM\gtx</Filter>
    </None>
    <None Include="..\Externals\GLM\glm\gtx\common.inl">
      <Filter>Externals\GLM\gtx</Filter>
    </None>
    <None Include="..\Externals\GLM\glm\gtx\compatibility.inl">
      <Filter>Externals\GLM\gtx</Filter>
    </None>
    <None Include="..\Externals\GLM\glm\gtx\component_wise.inl">
      <Filter>Externals\GLM\gtx</Filter>
    </None>
    <None Include="..\Externals\GLM\glm\gtx\dual_quaternion.inl">
      <Filter>Externals\GLM\gtx</Filter>
    </None>
    <None Include="..\Externals\GLM\glm\gtx\euler_angles.inl">
      <Filter>Externals\GLM\gtx</Filter>
    </None>
    <None Include="..\Externals\GLM\glm\gtx\extend.inl">
      <Filter>Externals\GLM\gtx</Filter>
    </None>
    <None Include="..\Externals\GLM\glm\gtx\extented_min_max.inl">
      <Filter>Externals\GLM\gtx</Filter>
    </None>
    <None Include="..\Externals\GLM\glm\gtx\fast_exponential.inl">
      <Filter>Externals\GLM\gtx</Filter>
    </None>
    <None Include="..\Externals\GLM\glm\gtx\fast_square_root.inl">
      <Filter>Externals\GLM\gtx</Filter>
    </None>
    <None Include="..\Externals\GLM\glm\gtx\fast_trigonometry.inl">
      <Filter>Externals\GLM\gtx</Filter>
    </None>
    <None Include="..\Externals\GLM\glm\gtx\gradient_paint.inl">
      <Filter>Externals\GLM\gtx</Filter>
    </None>
    <None Include="..\Externals\GLM\glm\gtx\handed_coordinate_space.inl">
      <Filter>Externals\GLM\gtx</Filter>
    </None>
    <None Include="..\Externals\GLM\glm\gtx\integer.inl">
      <Filter>Externals\GLM\gtx</Filter>
    </None>
    <None Include="..\Externals\GLM\glm\gtx\intersect.inl">
      <Filter>Externals\GLM\gtx</Filter>
    </None>
    <None Include="..\Externals\GLM\glm\gtx\io.inl">
      <Filter>Externals\GLM\gtx</Filter>
    </None>
    <None Include="..\Externals\GLM\glm\gtx\log_base.inl">
      <Filter>Externals\GLM\gtx</Filter>
    </None>
    <None Include="..\Externals\GLM\glm\gtx\matrix_cross_product.inl">
      <Filter>Externals\GLM\gtx</Filter>
    </None>
    <None Include="..\Externals\GLM\glm\gtx\matrix_decompose.inl">
      <Filter>Externals\GLM\gtx</Filter>
    </None>
    <None Include="..\Externals\GLM\glm\gtx\matrix_interpolation.inl">
      <Filter>Externals\GLM\gtx</Filter>
    </None>
    <None Include="..\Externals\GLM\glm\gtx\matrix_major_storage.inl">
      <Filter>Externals\GLM\gtx</Filter>
    </None>
    <None Include="..\Externals\GLM\glm\gtx\matrix_operation.inl">
      <Filter>Externals\GLM\gtx</Filter>
    </None>
    <None Include="..\Externals\GLM\glm\gtx\matrix_query.inl">
      <Filter>Externals\GLM\gtx</Filter>
    </None>
    <None Include="..\Externals\GLM\glm\gtx\matrix_transform_2d.inl">
      <Filter>Externals\GLM\gtx</Filter>
    </None>
    <None Include="..\Externals\GLM\glm\gtx\mixed_product.inl">
      <Filter>Externals\GLM\gtx</Filter>
    </None>
    <None Include="..\Externals\GLM\glm\gtx\multiple.inl">
      <Filter>Externals\GLM\gtx</Filter>
    </None>
    <None Include="..\Externals\GLM\glm\gtx\norm.inl">
      <Filter>Externals\GLM\gtx</Filter>
    </None>
    <None Include="..\Externals\GLM\glm\gtx\normal.inl">
      <Filter>Externals\GLM\gtx</Filter>
    </None>
    <None Include="..\Externals\GLM\glm\gtx\normalize_dot.inl">
      <Filter>Externals\GLM\gtx</Filter>
    </None>
    <None Include="..\Externals\GLM\glm\gtx\number_precision.inl">
      <Filter>Externals\GLM\gtx</Filter>
    </None>
    <None Include="..\Externals\GLM\glm\gtx\optimum_pow.inl">
      <Filter>Externals\GLM\gtx</Filter>
    </None>
    <None Include="..\Externals\GLM\glm\gtx\orthonormalize.inl">
      <Filter>Externals\GLM\gtx</Filter>
    </None>
    <None Include="..\Externals\GLM\glm\gtx\perpendicular.inl">
      <Filter>Externals\GLM\gtx</Filter>
    </None>
    <None Include="..\Externals\GLM\glm\gtx\polar_coordinates.inl">
      <Filter>Externals\GLM\gtx</Filter>
    </None>
    <None Include="..\Externals\GLM\glm\gtx\projection.inl">
      <Filter>Externals\GLM\gtx</Filter>
    </None>
    <None Include="..\Externals\GLM\glm\gtx\quaternion.inl">
      <Filter>Externals\GLM\gtx</Filter>
    </None>
    <None Include="..\Externals\GLM\glm\gtx\raw_data.inl">
      <Filter>Externals\GLM\gtx</Filter>
    </None>
    <None Include="..\Externals\GLM\glm\gtx\rotate_normalized_axis.inl">
      <Filter>Externals\GLM\gtx</Filter>
    </None>
    <None Include="..\Externals\GLM\glm\gtx\rotate_vector.inl">
      <Filter>Externals\GLM\gtx</Filter>
    </None>
    <None Include="..\Externals\GLM\glm\gtx\scalar_relational.inl">
      <Filter>Externals\GLM\gtx</Filter>
    </None>
    <None Include="..\Externals\GLM\glm\gtx\simd_mat4.inl">
      <Filter>Externals\GLM\gtx</Filter>
    </None>
    <None Include="..\Externals\GLM\glm\gtx\simd_quat.inl">
      <Filter>Externals\GLM\gtx</Filter>
    </None>
    <None Include="..\Externals\GLM\glm\gtx\simd_vec4.inl">
      <Filter>Externals\GLM\gtx</Filter>
    </None>
    <None Include="..\Externals\GLM\glm\gtx\spline.inl">
      <Filter>Externals\GLM\gtx</Filter>
    </None>
    <None Include="..\Externals\GLM\glm\gtx\std_based_type.inl">
      <Filter>Externals\GLM\gtx</Filter>
    </None>
    <None Include="..\Externals\GLM\glm\gtx\string_cast.inl">
      <Filter>Externals\GLM\gtx</Filter>
    </None>
    <None Include="..\Externals\GLM\glm\gtx\transform.inl">
      <Filter>Externals\GLM\gtx</Filter>
    </None>
    <None Include="..\Externals\GLM\glm\gtx\transform2.inl">
      <Filter>Externals\GLM\gtx</Filter>
    </None>
    <None Include="..\Externals\GLM\glm\gtx\type_aligned.inl">
      <Filter>Externals\GLM\gtx</Filter>
    </None>
    <None Include="..\Externals\GLM\glm\gtx\vector_angle.inl">
      <Filter>Externals\GLM\gtx</Filter>
    </None>
    <None Include="..\Externals\GLM\glm\gtx\vector_query.inl">
      <Filter>Externals\GLM\gtx</Filter>
    </None>
    <None Include="..\Externals\GLM\glm\gtx\wrap.inl">
      <Filter>Externals\GLM\gtx</Filter>
    </None>
    <None Include="..\Externals\GLM\glm\gtx\associated_min_max.inl">
      <Filter>Externals\GLM\gtx</Filter>
    </None>
    <None Include="..\Externals\GLM\glm\gtx\bit.inl">
      <Filter>Externals\GLM\gtx</Filter>
    </None>
    <None Include="..\Externals\GLM\glm\gtx\closest_point.inl">
      <Filter>Externals\GLM\gtx</Filter>
    </None>
    <None Include="Data\Framework\Shaders\Blit.ps.slang">
      <Filter>Data\Framework\Shaders</Filter>
    </None>
    <None Include="Data\Framework\Shaders\Blit.vs.slang">
      <Filter>Data\Framework\Shaders</Filter>
    </None>
    <None Include="Data\Framework\Shaders\FullScreenPass.gs.slang">
      <Filter>Data\Framework\Shaders</Filter>
    </None>
    <None Include="Data\Framework\Shaders\FullScreenPass.vs.slang">
      <Filter>Data\Framework\Shaders</Filter>
    </None>
    <None Include="Data\Effects\ParticleEmit.cs.slang">
      <Filter>Data\Effects\Particles</Filter>
    </None>
    <None Include="Data\Effects\ParticleInterpColor.ps.slang">
      <Filter>Data\Effects\Particles</Filter>
    </None>
    <None Include="Data\Effects\ParticleSimulate.cs.slang">
      <Filter>Data\Effects\Particles</Filter>
    </None>
    <None Include="Data\Effects\ParticleSort.cs.slang">
      <Filter>Data\Effects\Particles</Filter>
    </None>
    <None Include="Data\Effects\ParticleTexture.ps.slang">
      <Filter>Data\Effects\Particles</Filter>
    </None>
    <None Include="Data\Effects\ParticleVertex.vs.slang">
      <Filter>Data\Effects\Particles</Filter>
    </None>
    <None Include="Data\DefaultVS.slang">
      <Filter>Data</Filter>
    </None>
    <None Include="ShadingUtils\Shading.slang">
      <Filter>ShadingUtils</Filter>
    </None>
    <None Include="Data\HostDeviceData.slang">
      <Filter>Data</Filter>
    </None>
    <None Include="Data\Framework\Shaders\ParallelReduction.ps.slang">
      <Filter>Data\Framework\Shaders</Filter>
    </None>
<<<<<<< HEAD
    <None Include="Data\Framework\Shaders\ComputeSkinning.cs.slang">
=======
    <None Include="Data\Effects\ShadowPass.gs.slang">
      <Filter>Data\Effects</Filter>
    </None>
    <None Include="Data\Effects\TAA.ps.slang">
      <Filter>Data\Effects</Filter>
    </None>
    <None Include="Data\Framework\Shaders\TextRenderer.ps.slang">
>>>>>>> 4318cb3f
      <Filter>Data\Framework\Shaders</Filter>
    </None>
    <None Include="ShadingUtils\Lights.slang">
      <Filter>ShadingUtils</Filter>
    </None>
    <None Include="ShadingUtils\BRDF.slang">
      <Filter>ShadingUtils</Filter>
    </None>
    <None Include="Data\Framework\Shaders\MaterialBlock.slang">
      <Filter>Data\Framework\Shaders</Filter>
    </None>
    <None Include="ShadingUtils\Helpers.slang">
      <Filter>ShadingUtils</Filter>
    </None>
<<<<<<< HEAD
    <None Include="Data\Framework\Shaders\LightProbeIntegration.ps.slang">
      <Filter>Data\Framework\Shaders</Filter>
    </None>
    <None Include="ShadingUtils\Raytracing.slang">
      <Filter>ShadingUtils</Filter>
    </None>
    <None Include="Data\Framework\Shaders\Gui.slang">
      <Filter>Data\Framework\Shaders</Filter>
    </None>
    <None Include="Data\Framework\Shaders\TextRenderer.slang">
      <Filter>Data\Framework\Shaders</Filter>
    </None>
    <None Include="Data\Framework\Shaders\SceneEditor.slang">
      <Filter>Data\Framework\Shaders</Filter>
    </None>
    <None Include="Data\Effects\CascadedShadowMap.slang">
      <Filter>Data\Effects</Filter>
    </None>
    <None Include="Data\Effects\DepthPass.slang">
      <Filter>Data\Effects</Filter>
    </None>
    <None Include="Data\Effects\GaussianBlur.ps.slang">
      <Filter>Data\Effects</Filter>
    </None>
    <None Include="Data\Effects\LeanMapping.slang">
      <Filter>Data\Effects</Filter>
    </None>
    <None Include="Data\Effects\ParticleConstColor.ps.slang">
      <Filter>Data\Effects</Filter>
    </None>
    <None Include="Data\Effects\ShadowPass.slang">
      <Filter>Data\Effects</Filter>
    </None>
    <None Include="Data\Effects\SkyBox.slang">
      <Filter>Data\Effects</Filter>
    </None>
    <None Include="Data\Effects\SSAO.ps.slang">
      <Filter>Data\Effects</Filter>
    </None>
    <None Include="Data\Effects\TAA.ps.slang">
      <Filter>Data\Effects</Filter>
    </None>
    <None Include="Data\Effects\ToneMapping.ps.slang">
      <Filter>Data\Effects</Filter>
    </None>
    <None Include="Data\Effects\VisibilityPass.ps.slang">
      <Filter>Data\Effects</Filter>
=======
    <None Include="Data\ShaderCommonImpl.slang">
      <Filter>Data</Filter>
    </None>
    <None Include="Data\Interfaces.slang">
      <Filter>Data</Filter>
    </None>
    <None Include="Data\Material.slang">
      <Filter>Data</Filter>
    </None>
    <None Include="Data\ShaderCommon.slang">
      <Filter>Data</Filter>
>>>>>>> 4318cb3f
    </None>
  </ItemGroup>
</Project><|MERGE_RESOLUTION|>--- conflicted
+++ resolved
@@ -2249,92 +2249,68 @@
     <None Include="Data\Framework\Shaders\ParallelReduction.ps.slang">
       <Filter>Data\Framework\Shaders</Filter>
     </None>
-<<<<<<< HEAD
     <None Include="Data\Framework\Shaders\ComputeSkinning.cs.slang">
-=======
-    <None Include="Data\Effects\ShadowPass.gs.slang">
+      <Filter>Data\Framework\Shaders</Filter>
+    </None>
+    <None Include="ShadingUtils\Lights.slang">
+      <Filter>ShadingUtils</Filter>
+    </None>
+    <None Include="ShadingUtils\BRDF.slang">
+      <Filter>ShadingUtils</Filter>
+    </None>
+    <None Include="Data\Framework\Shaders\MaterialBlock.slang">
+      <Filter>Data\Framework\Shaders</Filter>
+    </None>
+    <None Include="ShadingUtils\Helpers.slang">
+      <Filter>ShadingUtils</Filter>
+    </None>
+    <None Include="Data\Framework\Shaders\LightProbeIntegration.ps.slang">
+      <Filter>Data\Framework\Shaders</Filter>
+    </None>
+    <None Include="ShadingUtils\Raytracing.slang">
+      <Filter>ShadingUtils</Filter>
+    </None>
+    <None Include="Data\Framework\Shaders\Gui.slang">
+      <Filter>Data\Framework\Shaders</Filter>
+    </None>
+    <None Include="Data\Framework\Shaders\TextRenderer.slang">
+      <Filter>Data\Framework\Shaders</Filter>
+    </None>
+    <None Include="Data\Framework\Shaders\SceneEditor.slang">
+      <Filter>Data\Framework\Shaders</Filter>
+    </None>
+    <None Include="Data\Effects\CascadedShadowMap.slang">
+      <Filter>Data\Effects</Filter>
+    </None>
+    <None Include="Data\Effects\DepthPass.slang">
+      <Filter>Data\Effects</Filter>
+    </None>
+    <None Include="Data\Effects\GaussianBlur.ps.slang">
+      <Filter>Data\Effects</Filter>
+    </None>
+    <None Include="Data\Effects\LeanMapping.slang">
+      <Filter>Data\Effects</Filter>
+    </None>
+    <None Include="Data\Effects\ParticleConstColor.ps.slang">
+      <Filter>Data\Effects</Filter>
+    </None>
+    <None Include="Data\Effects\ShadowPass.slang">
+      <Filter>Data\Effects</Filter>
+    </None>
+    <None Include="Data\Effects\SkyBox.slang">
+      <Filter>Data\Effects</Filter>
+    </None>
+    <None Include="Data\Effects\SSAO.ps.slang">
       <Filter>Data\Effects</Filter>
     </None>
     <None Include="Data\Effects\TAA.ps.slang">
       <Filter>Data\Effects</Filter>
     </None>
-    <None Include="Data\Framework\Shaders\TextRenderer.ps.slang">
->>>>>>> 4318cb3f
-      <Filter>Data\Framework\Shaders</Filter>
-    </None>
-    <None Include="ShadingUtils\Lights.slang">
-      <Filter>ShadingUtils</Filter>
-    </None>
-    <None Include="ShadingUtils\BRDF.slang">
-      <Filter>ShadingUtils</Filter>
-    </None>
-    <None Include="Data\Framework\Shaders\MaterialBlock.slang">
-      <Filter>Data\Framework\Shaders</Filter>
-    </None>
-    <None Include="ShadingUtils\Helpers.slang">
-      <Filter>ShadingUtils</Filter>
-    </None>
-<<<<<<< HEAD
-    <None Include="Data\Framework\Shaders\LightProbeIntegration.ps.slang">
-      <Filter>Data\Framework\Shaders</Filter>
-    </None>
-    <None Include="ShadingUtils\Raytracing.slang">
-      <Filter>ShadingUtils</Filter>
-    </None>
-    <None Include="Data\Framework\Shaders\Gui.slang">
-      <Filter>Data\Framework\Shaders</Filter>
-    </None>
-    <None Include="Data\Framework\Shaders\TextRenderer.slang">
-      <Filter>Data\Framework\Shaders</Filter>
-    </None>
-    <None Include="Data\Framework\Shaders\SceneEditor.slang">
-      <Filter>Data\Framework\Shaders</Filter>
-    </None>
-    <None Include="Data\Effects\CascadedShadowMap.slang">
-      <Filter>Data\Effects</Filter>
-    </None>
-    <None Include="Data\Effects\DepthPass.slang">
-      <Filter>Data\Effects</Filter>
-    </None>
-    <None Include="Data\Effects\GaussianBlur.ps.slang">
-      <Filter>Data\Effects</Filter>
-    </None>
-    <None Include="Data\Effects\LeanMapping.slang">
-      <Filter>Data\Effects</Filter>
-    </None>
-    <None Include="Data\Effects\ParticleConstColor.ps.slang">
-      <Filter>Data\Effects</Filter>
-    </None>
-    <None Include="Data\Effects\ShadowPass.slang">
-      <Filter>Data\Effects</Filter>
-    </None>
-    <None Include="Data\Effects\SkyBox.slang">
-      <Filter>Data\Effects</Filter>
-    </None>
-    <None Include="Data\Effects\SSAO.ps.slang">
-      <Filter>Data\Effects</Filter>
-    </None>
-    <None Include="Data\Effects\TAA.ps.slang">
-      <Filter>Data\Effects</Filter>
-    </None>
     <None Include="Data\Effects\ToneMapping.ps.slang">
       <Filter>Data\Effects</Filter>
     </None>
     <None Include="Data\Effects\VisibilityPass.ps.slang">
       <Filter>Data\Effects</Filter>
-=======
-    <None Include="Data\ShaderCommonImpl.slang">
-      <Filter>Data</Filter>
-    </None>
-    <None Include="Data\Interfaces.slang">
-      <Filter>Data</Filter>
-    </None>
-    <None Include="Data\Material.slang">
-      <Filter>Data</Filter>
-    </None>
-    <None Include="Data\ShaderCommon.slang">
-      <Filter>Data</Filter>
->>>>>>> 4318cb3f
     </None>
   </ItemGroup>
 </Project>