--- conflicted
+++ resolved
@@ -547,24 +547,21 @@
     <ClCompile Include="RenderPasses\BlitPass.cpp">
       <Filter>RenderPasses</Filter>
     </ClCompile>
-<<<<<<< HEAD
     <ClCompile Include="RenderPasses\GraphEditorGuiPass.cpp">
       <Filter>RenderPasses</Filter>
     </ClCompile>
+    <ClCompile Include="RenderPasses\DepthPass.cpp">
+      <Filter>RenderPasses</Filter>
+    </ClCompile>
+    <ClCompile Include="RenderPasses\ShadowPass.cpp">
+      <Filter>RenderPasses</Filter>
+    </ClCompile>
     <ClCompile Include="RenderPasses\NodeGraphGuiPass.cpp">
       <Filter>RenderPasses</Filter>
     </ClCompile>
     <ClCompile Include="Utils\GuiProperty.cpp">
       <Filter>Utils</Filter>
     </ClCompile>
-=======
-    <ClCompile Include="RenderPasses\DepthPass.cpp">
-      <Filter>RenderPasses</Filter>
-    </ClCompile>
-    <ClCompile Include="RenderPasses\ShadowPass.cpp">
-      <Filter>RenderPasses</Filter>
-    </ClCompile>
->>>>>>> bb368ea7
   </ItemGroup>
   <ItemGroup>
     <ClInclude Include="Graphics\Model\Animation.h">
