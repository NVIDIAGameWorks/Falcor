﻿<?xml version="1.0" encoding="utf-8"?>
<Project ToolsVersion="4.0" xmlns="http://schemas.microsoft.com/developer/msbuild/2003">
  <ItemGroup>
    <ClCompile Include="Graphics\Model\AnimationController.cpp">
      <Filter>Graphics\Model</Filter>
    </ClCompile>
    <ClCompile Include="Graphics\Model\Mesh.cpp">
      <Filter>Graphics\Model</Filter>
    </ClCompile>
    <ClCompile Include="Graphics\Model\Model.cpp">
      <Filter>Graphics\Model</Filter>
    </ClCompile>
    <ClCompile Include="Graphics\Model\Animation.cpp">
      <Filter>Graphics\Model</Filter>
    </ClCompile>
    <ClCompile Include="Graphics\FullScreenPass.cpp">
      <Filter>Graphics</Filter>
    </ClCompile>
    <ClCompile Include="Graphics\Light.cpp">
      <Filter>Graphics</Filter>
    </ClCompile>
    <ClCompile Include="Utils\Bitmap.cpp">
      <Filter>Utils</Filter>
    </ClCompile>
    <ClCompile Include="Utils\Font.cpp">
      <Filter>Utils</Filter>
    </ClCompile>
    <ClCompile Include="Utils\Gui.cpp">
      <Filter>Utils</Filter>
    </ClCompile>
    <ClCompile Include="Utils\Logger.cpp">
      <Filter>Utils</Filter>
    </ClCompile>
    <ClCompile Include="Utils\TextRenderer.cpp">
      <Filter>Utils</Filter>
    </ClCompile>
    <ClCompile Include="Utils\Profiler.cpp">
      <Filter>Utils</Filter>
    </ClCompile>
    <ClCompile Include="Graphics\Model\Loaders\AssimpModelImporter.cpp">
      <Filter>Graphics\Model\Loaders</Filter>
    </ClCompile>
    <ClCompile Include="Graphics\Model\Loaders\BinaryModelImporter.cpp">
      <Filter>Graphics\Model\Loaders</Filter>
    </ClCompile>
    <ClCompile Include="Graphics\Model\Loaders\BinaryModelExporter.cpp">
      <Filter>Graphics\Model\Loaders</Filter>
    </ClCompile>
    <ClCompile Include="Graphics\Scene\SceneImporter.cpp">
      <Filter>Graphics\Scene</Filter>
    </ClCompile>
    <ClCompile Include="Graphics\Scene\Scene.cpp">
      <Filter>Graphics\Scene</Filter>
    </ClCompile>
    <ClCompile Include="Graphics\Scene\SceneRenderer.cpp">
      <Filter>Graphics\Scene</Filter>
    </ClCompile>
    <ClCompile Include="Graphics\Model\ModelRenderer.cpp">
      <Filter>Graphics\Model</Filter>
    </ClCompile>
    <ClCompile Include="Graphics\Camera\CameraController.cpp">
      <Filter>Graphics\Camera</Filter>
    </ClCompile>
    <ClCompile Include="Graphics\Camera\Camera.cpp">
      <Filter>Graphics\Camera</Filter>
    </ClCompile>
    <ClCompile Include="Graphics\Scene\SceneExporter.cpp">
      <Filter>Graphics\Scene</Filter>
    </ClCompile>
    <ClCompile Include="Graphics\Paths\ObjectPath.cpp">
      <Filter>Graphics\Paths</Filter>
    </ClCompile>
    <ClCompile Include="Graphics\Paths\PathEditor.cpp">
      <Filter>Graphics\Paths</Filter>
    </ClCompile>
    <ClCompile Include="Graphics\Material\Material.cpp">
      <Filter>Graphics\Material</Filter>
    </ClCompile>
    <ClCompile Include="Utils\Video\VideoDecoder.cpp">
      <Filter>Utils\Video</Filter>
    </ClCompile>
    <ClCompile Include="Utils\Video\VideoEncoder.cpp">
      <Filter>Utils\Video</Filter>
    </ClCompile>
    <ClCompile Include="Utils\Video\VideoEncoderUI.cpp">
      <Filter>Utils\Video</Filter>
    </ClCompile>
    <ClCompile Include="Graphics\FboHelper.cpp">
      <Filter>Graphics</Filter>
    </ClCompile>
    <ClCompile Include="Graphics\TextureHelper.cpp">
      <Filter>Graphics</Filter>
    </ClCompile>
    <ClCompile Include="Graphics\Model\Loaders\SimpleModelImporter.cpp">
      <Filter>Graphics\Model\Loaders</Filter>
    </ClCompile>
    <ClCompile Include="VR\OpenVR\VRController.cpp">
      <Filter>VR\OpenVR</Filter>
    </ClCompile>
    <ClCompile Include="VR\OpenVR\VRDisplay.cpp">
      <Filter>VR\OpenVR</Filter>
    </ClCompile>
    <ClCompile Include="VR\OpenVR\VRPlayArea.cpp">
      <Filter>VR\OpenVR</Filter>
    </ClCompile>
    <ClCompile Include="VR\OpenVR\VRSystem.cpp">
      <Filter>VR\OpenVR</Filter>
    </ClCompile>
    <ClCompile Include="VR\OpenVR\VRTrackerBox.cpp">
      <Filter>VR\OpenVR</Filter>
    </ClCompile>
    <ClCompile Include="Utils\Math\ParallelReduction.cpp">
      <Filter>Utils\Math</Filter>
    </ClCompile>
    <ClCompile Include="Utils\Psychophysics\Experiment.cpp">
      <Filter>Utils\Psychophysics</Filter>
    </ClCompile>
    <ClCompile Include="Utils\Psychophysics\SingleThresholdMeasurement.cpp">
      <Filter>Utils\Psychophysics</Filter>
    </ClCompile>
    <ClCompile Include="Utils\MonitorInfo.cpp">
      <Filter>Utils</Filter>
    </ClCompile>
    <ClCompile Include="Effects\NormalMap\LeanMap.cpp">
      <Filter>Effects\NormalMap</Filter>
    </ClCompile>
    <ClCompile Include="Effects\Shadows\CSM.cpp">
      <Filter>Effects\Shadows</Filter>
    </ClCompile>
    <ClCompile Include="Effects\Utils\GaussianBlur.cpp">
      <Filter>Effects\Utils</Filter>
    </ClCompile>
    <ClCompile Include="Effects\SkyBox\SkyBox.cpp">
      <Filter>Effects\SkyBox</Filter>
    </ClCompile>
    <ClCompile Include="Effects\ToneMapping\ToneMapping.cpp">
      <Filter>Effects\ToneMapping</Filter>
    </ClCompile>
    <ClCompile Include="Graphics\Model\Loaders\BinaryImage.cpp">
      <Filter>Graphics\Model\Loaders</Filter>
    </ClCompile>
    <ClCompile Include="VR\VrFbo.cpp">
      <Filter>VR</Filter>
    </ClCompile>
    <ClCompile Include="API\RenderContext.cpp">
      <Filter>API</Filter>
    </ClCompile>
    <ClCompile Include="API\Sampler.cpp">
      <Filter>API</Filter>
    </ClCompile>
    <ClCompile Include="API\Texture.cpp">
      <Filter>API</Filter>
    </ClCompile>
    <ClCompile Include="API\VAO.cpp">
      <Filter>API</Filter>
    </ClCompile>
    <ClCompile Include="API\BlendState.cpp">
      <Filter>API</Filter>
    </ClCompile>
    <ClCompile Include="API\DepthStencilState.cpp">
      <Filter>API</Filter>
    </ClCompile>
    <ClCompile Include="API\FBO.cpp">
      <Filter>API</Filter>
    </ClCompile>
    <ClCompile Include="API\Formats.cpp">
      <Filter>API</Filter>
    </ClCompile>
    <ClCompile Include="API\LowLevel\RootSignature.cpp">
      <Filter>API\LowLevel</Filter>
    </ClCompile>
    <ClCompile Include="API\ConstantBuffer.cpp">
      <Filter>API</Filter>
    </ClCompile>
    <ClCompile Include="..\Externals\dear_imgui\imgui.cpp">
      <Filter>Externals\dear_imgui</Filter>
    </ClCompile>
    <ClCompile Include="..\Externals\dear_imgui\imgui_demo.cpp">
      <Filter>Externals\dear_imgui</Filter>
    </ClCompile>
    <ClCompile Include="..\Externals\dear_imgui\imgui_draw.cpp">
      <Filter>Externals\dear_imgui</Filter>
    </ClCompile>
    <ClCompile Include="..\Externals\GLM\glm\detail\glm.cpp">
      <Filter>Externals\GLM\detail</Filter>
    </ClCompile>
    <ClCompile Include="..\Externals\GLM\glm\detail\dummy.cpp">
      <Filter>Externals\GLM\detail</Filter>
    </ClCompile>
    <ClCompile Include="Sample.cpp" />
    <ClCompile Include="API\Resource.cpp">
      <Filter>API</Filter>
    </ClCompile>
    <ClCompile Include="API\TypedBuffer.cpp">
      <Filter>API</Filter>
    </ClCompile>
    <ClCompile Include="API\StructuredBuffer.cpp">
      <Filter>API</Filter>
    </ClCompile>
    <ClCompile Include="API\VariablesBuffer.cpp">
      <Filter>API</Filter>
    </ClCompile>
    <ClCompile Include="API\ComputeStateObject.cpp">
      <Filter>API</Filter>
    </ClCompile>
    <ClCompile Include="Graphics\ComputeState.cpp">
      <Filter>Graphics</Filter>
    </ClCompile>
    <ClCompile Include="Graphics\GraphicsState.cpp">
      <Filter>Graphics</Filter>
    </ClCompile>
    <ClCompile Include="API\GraphicsStateObject.cpp">
      <Filter>API</Filter>
    </ClCompile>
    <ClCompile Include="Graphics\Model\Loaders\ModelImporter.cpp">
      <Filter>Graphics\Model\Loaders</Filter>
    </ClCompile>
    <ClCompile Include="ArgList.cpp">
      <Filter>Utils</Filter>
    </ClCompile>
    <ClCompile Include="SampleTest.cpp" />
    <ClCompile Include="Utils\Picking\Picking.cpp">
      <Filter>Utils\Picking</Filter>
    </ClCompile>
    <ClCompile Include="Graphics\Scene\Editor\SceneEditor.cpp">
      <Filter>Graphics\Scene\Editor</Filter>
    </ClCompile>
    <ClCompile Include="Graphics\Scene\Editor\Gizmo.cpp">
      <Filter>Graphics\Scene\Editor</Filter>
    </ClCompile>
    <ClCompile Include="Graphics\Scene\Editor\SceneEditorRenderer.cpp">
      <Filter>Graphics\Scene\Editor</Filter>
    </ClCompile>
    <ClCompile Include="Utils\DebugDrawer.cpp">
      <Filter>Utils</Filter>
    </ClCompile>
    <ClCompile Include="Effects\AmbientOcclusion\SSAO.cpp">
      <Filter>Effects\AmbientOcclusion</Filter>
    </ClCompile>
    <ClCompile Include="Utils\PixelZoom.cpp">
      <Filter>Utils</Filter>
    </ClCompile>
    <ClCompile Include="Effects\ParticleSystem\ParticleSystem.cpp">
      <Filter>Effects\ParticleSystem</Filter>
    </ClCompile>
    <ClCompile Include="API\DescriptorSet.cpp">
      <Filter>API</Filter>
    </ClCompile>
    <ClCompile Include="API\LowLevel\DescriptorPool.cpp">
      <Filter>API\LowLevel</Filter>
    </ClCompile>
    <ClCompile Include="API\vulkan\VKDevice.cpp">
      <Filter>API\Vulkan</Filter>
    </ClCompile>
    <ClCompile Include="API\vulkan\VKRenderContext.cpp">
      <Filter>API\Vulkan</Filter>
    </ClCompile>
    <ClCompile Include="API\vulkan\VKBuffer.cpp">
      <Filter>API\Vulkan</Filter>
    </ClCompile>
    <ClCompile Include="API\Vulkan\VKTexture.cpp">
      <Filter>API\Vulkan</Filter>
    </ClCompile>
    <ClCompile Include="API\Vulkan\VKFormats.cpp">
      <Filter>API\Vulkan</Filter>
    </ClCompile>
    <ClCompile Include="API\Vulkan\VKResourceViews.cpp">
      <Filter>API\Vulkan</Filter>
    </ClCompile>
    <ClCompile Include="API\Vulkan\VKShader.cpp">
      <Filter>API\Vulkan</Filter>
    </ClCompile>
    <ClCompile Include="API\Vulkan\VKFbo.cpp">
      <Filter>API\Vulkan</Filter>
    </ClCompile>
    <ClCompile Include="API\Vulkan\VKCopyContext.cpp">
      <Filter>API\Vulkan</Filter>
    </ClCompile>
    <ClCompile Include="API\Vulkan\VKGpuTimer.cpp">
      <Filter>API\Vulkan</Filter>
    </ClCompile>
    <ClCompile Include="API\Vulkan\VKComputeContext.cpp">
      <Filter>API\Vulkan</Filter>
    </ClCompile>
    <ClCompile Include="API\Vulkan\LowLevel\VKGpuFence.cpp">
      <Filter>API\Vulkan\LowLevel</Filter>
    </ClCompile>
    <ClCompile Include="API\Vulkan\LowLevel\VKLowLevelContextData.cpp">
      <Filter>API\Vulkan\LowLevel</Filter>
    </ClCompile>
    <ClCompile Include="API\Vulkan\LowLevel\VKRootSignature.cpp">
      <Filter>API\Vulkan\LowLevel</Filter>
    </ClCompile>
    <ClCompile Include="API\Vulkan\VKRasterizerState.cpp">
      <Filter>API\Vulkan</Filter>
    </ClCompile>
    <ClCompile Include="API\Vulkan\VKProgramVersion.cpp">
      <Filter>API\Vulkan</Filter>
    </ClCompile>
    <ClCompile Include="API\Vulkan\VKVao.cpp">
      <Filter>API\Vulkan</Filter>
    </ClCompile>
    <ClCompile Include="API\Vulkan\VKSampler.cpp">
      <Filter>API\Vulkan</Filter>
    </ClCompile>
    <ClCompile Include="API\Vulkan\VKGraphicsStateObject.cpp">
      <Filter>API\Vulkan</Filter>
    </ClCompile>
    <ClCompile Include="API\Vulkan\LowLevel\VKResourceAllocator.cpp">
      <Filter>API\Vulkan\LowLevel</Filter>
    </ClCompile>
    <ClCompile Include="API\Vulkan\LowLevel\VKDescriptorPool.cpp">
      <Filter>API\Vulkan\LowLevel</Filter>
    </ClCompile>
    <ClCompile Include="API\Vulkan\VKState.cpp">
      <Filter>API\Vulkan</Filter>
    </ClCompile>
    <ClCompile Include="API\Vulkan\LowLevel\VKDescriptorSet.cpp">
      <Filter>API\Vulkan\LowLevel</Filter>
    </ClCompile>
    <ClCompile Include="API\Buffer.cpp">
      <Filter>API</Filter>
    </ClCompile>
    <ClCompile Include="API\Vulkan\VkSmartHandle.cpp">
      <Filter>API\Vulkan</Filter>
    </ClCompile>
    <ClCompile Include="API\ComputeContext.cpp">
      <Filter>API</Filter>
    </ClCompile>
    <ClCompile Include="API\CopyContext.cpp">
      <Filter>API</Filter>
    </ClCompile>
    <ClCompile Include="API\Device.cpp">
      <Filter>API</Filter>
    </ClCompile>
    <ClCompile Include="API\GpuTimer.cpp">
      <Filter>API</Filter>
    </ClCompile>
    <ClCompile Include="API\LowLevel\ResourceAllocator.cpp">
      <Filter>API</Filter>
    </ClCompile>
    <ClCompile Include="API\ResourceViews.cpp">
      <Filter>API</Filter>
    </ClCompile>
    <ClCompile Include="API\Vulkan\VKComputeStateObject.cpp">
      <Filter>API\Vulkan</Filter>
    </ClCompile>
    <ClCompile Include="API\Vulkan\VkQueryHeap.cpp">
      <Filter>API\Vulkan</Filter>
    </ClCompile>
    <ClCompile Include="Effects\TAA\TAA.cpp">
      <Filter>Effects\TAA</Filter>
    </ClCompile>
    <ClCompile Include="MultiRendererSample.cpp" />
    <ClCompile Include="Utils\PythonEmbedding.cpp">
      <Filter>Utils</Filter>
    </ClCompile>
    <ClCompile Include="API\Window.cpp">
      <Filter>API</Filter>
    </ClCompile>
    <ClCompile Include="Graphics\Model\SkinningCache.cpp">
      <Filter>Graphics\Model</Filter>
    </ClCompile>
    <ClCompile Include="Graphics\Program\ParameterBlock.cpp">
      <Filter>Graphics\Program</Filter>
    </ClCompile>
    <ClCompile Include="Graphics\Program\Program.cpp">
      <Filter>Graphics\Program</Filter>
    </ClCompile>
    <ClCompile Include="Graphics\Program\ProgramReflection.cpp">
      <Filter>Graphics\Program</Filter>
    </ClCompile>
    <ClCompile Include="Graphics\Program\ProgramVars.cpp">
      <Filter>Graphics\Program</Filter>
    </ClCompile>
    <ClCompile Include="Graphics\Program\ProgramVersion.cpp">
      <Filter>Graphics\Program</Filter>
    </ClCompile>
    <ClCompile Include="Graphics\Program\ComputeProgram.cpp">
      <Filter>Graphics\Program</Filter>
    </ClCompile>
    <ClCompile Include="Graphics\Program\GraphicsProgram.cpp">
      <Filter>Graphics\Program</Filter>
    </ClCompile>
    <ClCompile Include="Utils\Platform\Linux\Linux.cpp">
      <Filter>Utils\Platform\Linux</Filter>
    </ClCompile>
    <ClCompile Include="Utils\Platform\Windows\Windows.cpp">
      <Filter>Utils\Platform\Windows</Filter>
    </ClCompile>
    <ClCompile Include="Utils\Platform\Windows\ProgressBarWin.cpp">
      <Filter>Utils\Platform\Windows</Filter>
    </ClCompile>
    <ClCompile Include="Utils\Platform\Linux\ProgressBarLinux.cpp">
      <Filter>Utils\Platform\Linux</Filter>
    </ClCompile>
    <ClCompile Include="Utils\Platform\OS.cpp">
      <Filter>Utils\Platform</Filter>
    </ClCompile>
    <ClCompile Include="Utils\DXHeader.cpp">
      <Filter>Utils</Filter>
    </ClCompile>
    <ClCompile Include="Utils\Platform\ProgressBar.cpp">
      <Filter>Utils\Platform</Filter>
    </ClCompile>
    <ClCompile Include="API\D3D12\D3D12Buffer.cpp">
      <Filter>API\D3D12</Filter>
    </ClCompile>
    <ClCompile Include="API\D3D12\D3D12ComputeContext.cpp">
      <Filter>API\D3D12</Filter>
    </ClCompile>
    <ClCompile Include="API\D3D12\D3D12ComputeStateObject.cpp">
      <Filter>API\D3D12</Filter>
    </ClCompile>
    <ClCompile Include="API\D3D12\D3D12CopyContext.cpp">
      <Filter>API\D3D12</Filter>
    </ClCompile>
    <ClCompile Include="API\D3D12\D3D12Device.cpp">
      <Filter>API\D3D12</Filter>
    </ClCompile>
    <ClCompile Include="API\D3D12\D3D12Fbo.cpp">
      <Filter>API\D3D12</Filter>
    </ClCompile>
    <ClCompile Include="API\D3D12\D3D12GpuTimer.cpp">
      <Filter>API\D3D12</Filter>
    </ClCompile>
    <ClCompile Include="API\D3D12\D3D12GraphicsStateObject.cpp">
      <Filter>API\D3D12</Filter>
    </ClCompile>
    <ClCompile Include="API\D3D12\D3D12QueryHeap.cpp">
      <Filter>API\D3D12</Filter>
    </ClCompile>
    <ClCompile Include="API\D3D12\D3D12RasterizerState.cpp">
      <Filter>API\D3D12</Filter>
    </ClCompile>
    <ClCompile Include="API\D3D12\D3D12RenderContext.cpp">
      <Filter>API\D3D12</Filter>
    </ClCompile>
    <ClCompile Include="API\D3D12\D3D12Resource.cpp">
      <Filter>API\D3D12</Filter>
    </ClCompile>
    <ClCompile Include="API\D3D12\D3D12ResourceViews.cpp">
      <Filter>API\D3D12</Filter>
    </ClCompile>
    <ClCompile Include="API\D3D12\D3D12Sampler.cpp">
      <Filter>API\D3D12</Filter>
    </ClCompile>
    <ClCompile Include="API\D3D12\D3D12State.cpp">
      <Filter>API\D3D12</Filter>
    </ClCompile>
    <ClCompile Include="API\D3D12\D3D12Texture.cpp">
      <Filter>API\D3D12</Filter>
    </ClCompile>
    <ClCompile Include="API\D3D12\D3D12Vao.cpp">
      <Filter>API\D3D12</Filter>
    </ClCompile>
    <ClCompile Include="API\D3D12\D3DFormats.cpp">
      <Filter>API\D3D12</Filter>
    </ClCompile>
    <ClCompile Include="API\D3D12\D3DProgramVersion.cpp">
      <Filter>API\D3D12</Filter>
    </ClCompile>
    <ClCompile Include="API\D3D12\D3DShader.cpp">
      <Filter>API\D3D12</Filter>
    </ClCompile>
    <ClCompile Include="API\D3D12\LowLevel\D3D12DescriptorSet.cpp">
      <Filter>API\D3D12\LowLevel</Filter>
    </ClCompile>
    <ClCompile Include="API\D3D12\LowLevel\D3D12GpuFence.cpp">
      <Filter>API\D3D12\LowLevel</Filter>
    </ClCompile>
    <ClCompile Include="API\D3D12\LowLevel\D3D12LowLevelContextData.cpp">
      <Filter>API\D3D12\LowLevel</Filter>
    </ClCompile>
    <ClCompile Include="API\D3D12\LowLevel\D3D12ResourceAllocator.cpp">
      <Filter>API\D3D12\LowLevel</Filter>
    </ClCompile>
    <ClCompile Include="API\D3D12\LowLevel\D3D12RootSignature.cpp">
      <Filter>API\D3D12\LowLevel</Filter>
    </ClCompile>
    <ClCompile Include="API\D3D12\LowLevel\D3D12DescriptorHeap.cpp">
      <Filter>API\D3D12\LowLevel</Filter>
    </ClCompile>
    <ClCompile Include="API\D3D12\LowLevel\D3D12DescriptorPool.cpp">
      <Filter>API\D3D12\LowLevel</Filter>
    </ClCompile>
    <ClCompile Include="Graphics\LightProbe.cpp">
      <Filter>Graphics</Filter>
    </ClCompile>
    <ClCompile Include="Raytracing\RtModel.cpp">
      <Filter>Raytracing</Filter>
    </ClCompile>
    <ClCompile Include="Raytracing\RtProgramVars.cpp">
      <Filter>Raytracing</Filter>
    </ClCompile>
    <ClCompile Include="Raytracing\RtProgramVarsHelper.cpp">
      <Filter>Raytracing</Filter>
    </ClCompile>
    <ClCompile Include="Raytracing\RtSample.cpp">
      <Filter>Raytracing</Filter>
    </ClCompile>
    <ClCompile Include="Raytracing\RtScene.cpp">
      <Filter>Raytracing</Filter>
    </ClCompile>
    <ClCompile Include="Raytracing\RtSceneRenderer.cpp">
      <Filter>Raytracing</Filter>
    </ClCompile>
    <ClCompile Include="Raytracing\RtState.cpp">
      <Filter>Raytracing</Filter>
    </ClCompile>
    <ClCompile Include="Raytracing\RtStateObject.cpp">
      <Filter>Raytracing</Filter>
    </ClCompile>
    <ClCompile Include="Raytracing\RtProgram\HitProgram.cpp">
      <Filter>Raytracing\RtProgram</Filter>
    </ClCompile>
    <ClCompile Include="Raytracing\RtProgram\RtProgram.cpp">
      <Filter>Raytracing\RtProgram</Filter>
    </ClCompile>
    <ClCompile Include="Raytracing\RtProgram\RtProgramVersion.cpp">
      <Filter>Raytracing\RtProgram</Filter>
    </ClCompile>
    <ClCompile Include="Raytracing\RtShader.cpp">
      <Filter>Raytracing</Filter>
    </ClCompile>
    <ClCompile Include="Raytracing\RtRenderContext.cpp">
      <Filter>Raytracing</Filter>
    </ClCompile>
    <ClCompile Include="Graphics\Program\ShaderLibrary.cpp">
      <Filter>Graphics\Program</Filter>
    </ClCompile>
    <ClCompile Include="API\Vulkan\VkResource.cpp">
      <Filter>API\Vulkan</Filter>
    </ClCompile>
    <ClCompile Include="Effects\FXAA\FXAA.cpp">
      <Filter>Effects\FXAA</Filter>
    </ClCompile>
    <ClCompile Include="Graphics\RenderGraph\RenderGraph.cpp">
      <Filter>Graphics\RenderGraph</Filter>
    </ClCompile>
    <ClCompile Include="RenderPasses\BlitPass.cpp">
      <Filter>RenderPasses</Filter>
    </ClCompile>
    <ClCompile Include="RenderPasses\DepthPass.cpp">
      <Filter>RenderPasses</Filter>
    </ClCompile>
    <ClCompile Include="Graphics\RenderGraph\RenderPassReflection.cpp">
      <Filter>Graphics\RenderGraph</Filter>
    </ClCompile>
    <ClCompile Include="Graphics\RenderGraph\ResourceCache.cpp">
      <Filter>Graphics\RenderGraph</Filter>
    </ClCompile>
    <ClCompile Include="Utils\VariablesBufferUI.cpp">
      <Filter>Utils</Filter>
    </ClCompile>
    <ClCompile Include="RenderPasses\SceneLightingPass.cpp">
      <Filter>RenderPasses</Filter>
    </ClCompile>
    <ClCompile Include="Graphics\RenderGraph\RenderPassesLibrary.cpp">
      <Filter>Graphics\RenderGraph</Filter>
    </ClCompile>
    <ClCompile Include="Utils\PatternGenerators\DxSamplePattern.cpp">
      <Filter>Utils\PatternGenerators</Filter>
    </ClCompile>
    <ClCompile Include="Utils\PatternGenerators\HaltonSamplePattern.cpp">
      <Filter>Utils\PatternGenerators</Filter>
    </ClCompile>
    <ClCompile Include="Utils\RenderGraphUI.cpp">
      <Filter>Utils</Filter>
    </ClCompile>
    <ClCompile Include="Utils\Scripting.cpp">
      <Filter>Utils</Filter>
    </ClCompile>
<<<<<<< HEAD
    <ClCompile Include="RenderPasses\ResolvePass.cpp">
      <Filter>RenderPasses</Filter>
    </ClCompile>
=======
    <ClCompile Include="Utils\RenderGraphScripting.cpp">
      <Filter>Utils</Filter>
    </ClCompile>
    <ClCompile Include="Graphics\RenderGraph\RenderGraphImportExport.cpp" />
    <ClCompile Include="Graphics\RenderGraph\RenderGraphIR.cpp" />
>>>>>>> 90790cc7
  </ItemGroup>
  <ItemGroup>
    <ClInclude Include="Graphics\Model\Animation.h">
      <Filter>Graphics\Model</Filter>
    </ClInclude>
    <ClInclude Include="Graphics\Model\AnimationController.h">
      <Filter>Graphics\Model</Filter>
    </ClInclude>
    <ClInclude Include="Graphics\Model\Mesh.h">
      <Filter>Graphics\Model</Filter>
    </ClInclude>
    <ClInclude Include="Graphics\Model\Model.h">
      <Filter>Graphics\Model</Filter>
    </ClInclude>
    <ClInclude Include="Graphics\FullScreenPass.h">
      <Filter>Graphics</Filter>
    </ClInclude>
    <ClInclude Include="Graphics\Light.h">
      <Filter>Graphics</Filter>
    </ClInclude>
    <ClInclude Include="Utils\Bitmap.h">
      <Filter>Utils</Filter>
    </ClInclude>
    <ClInclude Include="Utils\Font.h">
      <Filter>Utils</Filter>
    </ClInclude>
    <ClInclude Include="Utils\Gui.h">
      <Filter>Utils</Filter>
    </ClInclude>
    <ClInclude Include="Utils\Logger.h">
      <Filter>Utils</Filter>
    </ClInclude>
    <ClInclude Include="Utils\TextRenderer.h">
      <Filter>Utils</Filter>
    </ClInclude>
    <ClInclude Include="Utils\UserInput.h">
      <Filter>Utils</Filter>
    </ClInclude>
    <ClInclude Include="Utils\FrameRate.h">
      <Filter>Utils</Filter>
    </ClInclude>
    <ClInclude Include="Utils\CpuTimer.h">
      <Filter>Utils</Filter>
    </ClInclude>
    <ClInclude Include="Utils\Profiler.h">
      <Filter>Utils</Filter>
    </ClInclude>
    <ClInclude Include="Data\VertexAttrib.h">
      <Filter>Data</Filter>
    </ClInclude>
    <ClInclude Include="Utils\BinaryFileStream.h">
      <Filter>Utils</Filter>
    </ClInclude>
    <ClInclude Include="Utils\AABB.h">
      <Filter>Utils</Filter>
    </ClInclude>
    <ClInclude Include="Utils\StringUtils.h">
      <Filter>Utils</Filter>
    </ClInclude>
    <ClInclude Include="Graphics\Model\Loaders\AssimpModelImporter.h">
      <Filter>Graphics\Model\Loaders</Filter>
    </ClInclude>
    <ClInclude Include="Graphics\Model\Loaders\BinaryModelImporter.h">
      <Filter>Graphics\Model\Loaders</Filter>
    </ClInclude>
    <ClInclude Include="Graphics\Model\Loaders\BinaryModelExporter.h">
      <Filter>Graphics\Model\Loaders</Filter>
    </ClInclude>
    <ClInclude Include="Graphics\Model\Loaders\BinaryModelSpec.h">
      <Filter>Graphics\Model\Loaders</Filter>
    </ClInclude>
    <ClInclude Include="Graphics\Scene\SceneImporter.h">
      <Filter>Graphics\Scene</Filter>
    </ClInclude>
    <ClInclude Include="Graphics\Scene\Scene.h">
      <Filter>Graphics\Scene</Filter>
    </ClInclude>
    <ClInclude Include="Graphics\Scene\SceneRenderer.h">
      <Filter>Graphics\Scene</Filter>
    </ClInclude>
    <ClInclude Include="Graphics\Model\ModelRenderer.h">
      <Filter>Graphics\Model</Filter>
    </ClInclude>
    <ClInclude Include="Graphics\Camera\Camera.h">
      <Filter>Graphics\Camera</Filter>
    </ClInclude>
    <ClInclude Include="Graphics\Camera\CameraController.h">
      <Filter>Graphics\Camera</Filter>
    </ClInclude>
    <ClInclude Include="Utils\Math\CubicSpline.h">
      <Filter>Utils\Math</Filter>
    </ClInclude>
    <ClInclude Include="Utils\Math\FalcorMath.h">
      <Filter>Utils\Math</Filter>
    </ClInclude>
    <ClInclude Include="Graphics\Scene\SceneExporter.h">
      <Filter>Graphics\Scene</Filter>
    </ClInclude>
    <ClInclude Include="Graphics\Scene\SceneExportImportCommon.h">
      <Filter>Graphics\Scene</Filter>
    </ClInclude>
    <ClInclude Include="Data\HostDeviceData.h">
      <Filter>Data</Filter>
    </ClInclude>
    <ClInclude Include="Graphics\Paths\MovableObject.h">
      <Filter>Graphics\Paths</Filter>
    </ClInclude>
    <ClInclude Include="Graphics\Paths\ObjectPath.h">
      <Filter>Graphics\Paths</Filter>
    </ClInclude>
    <ClInclude Include="Graphics\Paths\PathEditor.h">
      <Filter>Graphics\Paths</Filter>
    </ClInclude>
    <ClInclude Include="Data\HlslGlslCommon.h">
      <Filter>Data</Filter>
    </ClInclude>
    <ClInclude Include="Graphics\Material\Material.h">
      <Filter>Graphics\Material</Filter>
    </ClInclude>
    <ClInclude Include="Utils\Video\VideoDecoder.h">
      <Filter>Utils\Video</Filter>
    </ClInclude>
    <ClInclude Include="Utils\Video\VideoEncoder.h">
      <Filter>Utils\Video</Filter>
    </ClInclude>
    <ClInclude Include="Utils\Video\VideoEncoderUI.h">
      <Filter>Utils\Video</Filter>
    </ClInclude>
    <ClInclude Include="Graphics\FboHelper.h">
      <Filter>Graphics</Filter>
    </ClInclude>
    <ClInclude Include="Graphics\TextureHelper.h">
      <Filter>Graphics</Filter>
    </ClInclude>
    <ClInclude Include="Graphics\Model\Loaders\SimpleModelImporter.h">
      <Filter>Graphics\Model\Loaders</Filter>
    </ClInclude>
    <ClInclude Include="VR\OpenVR\VRController.h">
      <Filter>VR\OpenVR</Filter>
    </ClInclude>
    <ClInclude Include="VR\OpenVR\VRDisplay.h">
      <Filter>VR\OpenVR</Filter>
    </ClInclude>
    <ClInclude Include="VR\OpenVR\VRPlayArea.h">
      <Filter>VR\OpenVR</Filter>
    </ClInclude>
    <ClInclude Include="VR\OpenVR\VRSystem.h">
      <Filter>VR\OpenVR</Filter>
    </ClInclude>
    <ClInclude Include="VR\OpenVR\VRTrackerBox.h">
      <Filter>VR\OpenVR</Filter>
    </ClInclude>
    <ClInclude Include="Utils\Math\ParallelReduction.h">
      <Filter>Utils\Math</Filter>
    </ClInclude>
    <ClInclude Include="Utils\Psychophysics\Experiment.h">
      <Filter>Utils\Psychophysics</Filter>
    </ClInclude>
    <ClInclude Include="Utils\Psychophysics\SingleThresholdMeasurement.h">
      <Filter>Utils\Psychophysics</Filter>
    </ClInclude>
    <ClInclude Include="Utils\MonitorInfo.h">
      <Filter>Utils</Filter>
    </ClInclude>
    <ClInclude Include="Effects\NormalMap\LeanMap.h">
      <Filter>Effects\NormalMap</Filter>
    </ClInclude>
    <ClInclude Include="Effects\Shadows\CSM.h">
      <Filter>Effects\Shadows</Filter>
    </ClInclude>
    <ClInclude Include="Effects\Utils\GaussianBlur.h">
      <Filter>Effects\Utils</Filter>
    </ClInclude>
    <ClInclude Include="Effects\SkyBox\SkyBox.h">
      <Filter>Effects\SkyBox</Filter>
    </ClInclude>
    <ClInclude Include="Effects\ToneMapping\ToneMapping.h">
      <Filter>Effects\ToneMapping</Filter>
    </ClInclude>
    <ClInclude Include="Graphics\Model\Loaders\BinaryImage.hpp">
      <Filter>Graphics\Model\Loaders</Filter>
    </ClInclude>
    <ClInclude Include="VR\VrFbo.h">
      <Filter>VR</Filter>
    </ClInclude>
    <ClInclude Include="API\RasterizerState.h">
      <Filter>API</Filter>
    </ClInclude>
    <ClInclude Include="API\RenderContext.h">
      <Filter>API</Filter>
    </ClInclude>
    <ClInclude Include="API\Sampler.h">
      <Filter>API</Filter>
    </ClInclude>
    <ClInclude Include="API\Shader.h">
      <Filter>API</Filter>
    </ClInclude>
    <ClInclude Include="API\Texture.h">
      <Filter>API</Filter>
    </ClInclude>
    <ClInclude Include="API\VAO.h">
      <Filter>API</Filter>
    </ClInclude>
    <ClInclude Include="API\VertexLayout.h">
      <Filter>API</Filter>
    </ClInclude>
    <ClInclude Include="API\Window.h">
      <Filter>API</Filter>
    </ClInclude>
    <ClInclude Include="API\BlendState.h">
      <Filter>API</Filter>
    </ClInclude>
    <ClInclude Include="API\Buffer.h">
      <Filter>API</Filter>
    </ClInclude>
    <ClInclude Include="API\DepthStencilState.h">
      <Filter>API</Filter>
    </ClInclude>
    <ClInclude Include="API\Device.h">
      <Filter>API</Filter>
    </ClInclude>
    <ClInclude Include="API\FBO.h">
      <Filter>API</Filter>
    </ClInclude>
    <ClInclude Include="API\Formats.h">
      <Filter>API</Filter>
    </ClInclude>
    <ClInclude Include="API\GpuTimer.h">
      <Filter>API</Filter>
    </ClInclude>
    <ClInclude Include="API\LowLevel\FencedPool.h">
      <Filter>API\LowLevel</Filter>
    </ClInclude>
    <ClInclude Include="API\LowLevel\GpuFence.h">
      <Filter>API\LowLevel</Filter>
    </ClInclude>
    <ClInclude Include="API\LowLevel\RootSignature.h">
      <Filter>API\LowLevel</Filter>
    </ClInclude>
    <ClInclude Include="Utils\DDSHeader.h">
      <Filter>Utils</Filter>
    </ClInclude>
    <ClInclude Include="API\ConstantBuffer.h">
      <Filter>API</Filter>
    </ClInclude>
    <ClInclude Include="API\LowLevel\ResourceAllocator.h">
      <Filter>API\LowLevel</Filter>
    </ClInclude>
    <ClInclude Include="..\Externals\dear_imgui\imconfig.h">
      <Filter>Externals\dear_imgui</Filter>
    </ClInclude>
    <ClInclude Include="..\Externals\dear_imgui\imgui.h">
      <Filter>Externals\dear_imgui</Filter>
    </ClInclude>
    <ClInclude Include="..\Externals\dear_imgui\imgui_internal.h">
      <Filter>Externals\dear_imgui</Filter>
    </ClInclude>
    <ClInclude Include="..\Externals\dear_imgui\stb_rect_pack.h">
      <Filter>Externals\dear_imgui</Filter>
    </ClInclude>
    <ClInclude Include="..\Externals\dear_imgui\stb_textedit.h">
      <Filter>Externals\dear_imgui</Filter>
    </ClInclude>
    <ClInclude Include="..\Externals\dear_imgui\stb_truetype.h">
      <Filter>Externals\dear_imgui</Filter>
    </ClInclude>
    <ClInclude Include="..\Externals\FFMpeg\include\libavcodec\avcodec.h">
      <Filter>Externals\FFMpeg\libavcodec</Filter>
    </ClInclude>
    <ClInclude Include="..\Externals\FFMpeg\include\libavcodec\avfft.h">
      <Filter>Externals\FFMpeg\libavcodec</Filter>
    </ClInclude>
    <ClInclude Include="..\Externals\FFMpeg\include\libavcodec\dv_profile.h">
      <Filter>Externals\FFMpeg\libavcodec</Filter>
    </ClInclude>
    <ClInclude Include="..\Externals\FFMpeg\include\libavcodec\dxva2.h">
      <Filter>Externals\FFMpeg\libavcodec</Filter>
    </ClInclude>
    <ClInclude Include="..\Externals\FFMpeg\include\libavcodec\old_codec_ids.h">
      <Filter>Externals\FFMpeg\libavcodec</Filter>
    </ClInclude>
    <ClInclude Include="..\Externals\FFMpeg\include\libavcodec\qsv.h">
      <Filter>Externals\FFMpeg\libavcodec</Filter>
    </ClInclude>
    <ClInclude Include="..\Externals\FFMpeg\include\libavcodec\vaapi.h">
      <Filter>Externals\FFMpeg\libavcodec</Filter>
    </ClInclude>
    <ClInclude Include="..\Externals\FFMpeg\include\libavcodec\vda.h">
      <Filter>Externals\FFMpeg\libavcodec</Filter>
    </ClInclude>
    <ClInclude Include="..\Externals\FFMpeg\include\libavcodec\vdpau.h">
      <Filter>Externals\FFMpeg\libavcodec</Filter>
    </ClInclude>
    <ClInclude Include="..\Externals\FFMpeg\include\libavcodec\version.h">
      <Filter>Externals\FFMpeg\libavcodec</Filter>
    </ClInclude>
    <ClInclude Include="..\Externals\FFMpeg\include\libavcodec\vorbis_parser.h">
      <Filter>Externals\FFMpeg\libavcodec</Filter>
    </ClInclude>
    <ClInclude Include="..\Externals\FFMpeg\include\libavcodec\xvmc.h">
      <Filter>Externals\FFMpeg\libavcodec</Filter>
    </ClInclude>
    <ClInclude Include="..\Externals\FFMpeg\include\libavdevice\avdevice.h">
      <Filter>Externals\FFMpeg\libavdevice</Filter>
    </ClInclude>
    <ClInclude Include="..\Externals\FFMpeg\include\libavdevice\version.h">
      <Filter>Externals\FFMpeg\libavdevice</Filter>
    </ClInclude>
    <ClInclude Include="..\Externals\FFMpeg\include\libavfilter\avfilter.h">
      <Filter>Externals\FFMpeg\libavfilter</Filter>
    </ClInclude>
    <ClInclude Include="..\Externals\FFMpeg\include\libavfilter\avfiltergraph.h">
      <Filter>Externals\FFMpeg\libavfilter</Filter>
    </ClInclude>
    <ClInclude Include="..\Externals\FFMpeg\include\libavfilter\buffersink.h">
      <Filter>Externals\FFMpeg\libavfilter</Filter>
    </ClInclude>
    <ClInclude Include="..\Externals\FFMpeg\include\libavfilter\buffersrc.h">
      <Filter>Externals\FFMpeg\libavfilter</Filter>
    </ClInclude>
    <ClInclude Include="..\Externals\FFMpeg\include\libavfilter\version.h">
      <Filter>Externals\FFMpeg\libavfilter</Filter>
    </ClInclude>
    <ClInclude Include="..\Externals\FFMpeg\include\libavfilter\asrc_abuffer.h">
      <Filter>Externals\FFMpeg\libavfilter</Filter>
    </ClInclude>
    <ClInclude Include="..\Externals\FFMpeg\include\libavfilter\avcodec.h">
      <Filter>Externals\FFMpeg\libavfilter</Filter>
    </ClInclude>
    <ClInclude Include="..\Externals\FFMpeg\include\libavformat\version.h">
      <Filter>Externals\FFMpeg\libavformat</Filter>
    </ClInclude>
    <ClInclude Include="..\Externals\FFMpeg\include\libavformat\avformat.h">
      <Filter>Externals\FFMpeg\libavformat</Filter>
    </ClInclude>
    <ClInclude Include="..\Externals\FFMpeg\include\libavformat\avio.h">
      <Filter>Externals\FFMpeg\libavformat</Filter>
    </ClInclude>
    <ClInclude Include="..\Externals\FFMpeg\include\libavutil\avconfig.h">
      <Filter>Externals\FFMpeg\libavutil</Filter>
    </ClInclude>
    <ClInclude Include="..\Externals\FFMpeg\include\libavutil\avstring.h">
      <Filter>Externals\FFMpeg\libavutil</Filter>
    </ClInclude>
    <ClInclude Include="..\Externals\FFMpeg\include\libavutil\avutil.h">
      <Filter>Externals\FFMpeg\libavutil</Filter>
    </ClInclude>
    <ClInclude Include="..\Externals\FFMpeg\include\libavutil\base64.h">
      <Filter>Externals\FFMpeg\libavutil</Filter>
    </ClInclude>
    <ClInclude Include="..\Externals\FFMpeg\include\libavutil\blowfish.h">
      <Filter>Externals\FFMpeg\libavutil</Filter>
    </ClInclude>
    <ClInclude Include="..\Externals\FFMpeg\include\libavutil\bprint.h">
      <Filter>Externals\FFMpeg\libavutil</Filter>
    </ClInclude>
    <ClInclude Include="..\Externals\FFMpeg\include\libavutil\bswap.h">
      <Filter>Externals\FFMpeg\libavutil</Filter>
    </ClInclude>
    <ClInclude Include="..\Externals\FFMpeg\include\libavutil\buffer.h">
      <Filter>Externals\FFMpeg\libavutil</Filter>
    </ClInclude>
    <ClInclude Include="..\Externals\FFMpeg\include\libavutil\camellia.h">
      <Filter>Externals\FFMpeg\libavutil</Filter>
    </ClInclude>
    <ClInclude Include="..\Externals\FFMpeg\include\libavutil\cast5.h">
      <Filter>Externals\FFMpeg\libavutil</Filter>
    </ClInclude>
    <ClInclude Include="..\Externals\FFMpeg\include\libavutil\channel_layout.h">
      <Filter>Externals\FFMpeg\libavutil</Filter>
    </ClInclude>
    <ClInclude Include="..\Externals\FFMpeg\include\libavutil\common.h">
      <Filter>Externals\FFMpeg\libavutil</Filter>
    </ClInclude>
    <ClInclude Include="..\Externals\FFMpeg\include\libavutil\cpu.h">
      <Filter>Externals\FFMpeg\libavutil</Filter>
    </ClInclude>
    <ClInclude Include="..\Externals\FFMpeg\include\libavutil\crc.h">
      <Filter>Externals\FFMpeg\libavutil</Filter>
    </ClInclude>
    <ClInclude Include="..\Externals\FFMpeg\include\libavutil\dict.h">
      <Filter>Externals\FFMpeg\libavutil</Filter>
    </ClInclude>
    <ClInclude Include="..\Externals\FFMpeg\include\libavutil\display.h">
      <Filter>Externals\FFMpeg\libavutil</Filter>
    </ClInclude>
    <ClInclude Include="..\Externals\FFMpeg\include\libavutil\downmix_info.h">
      <Filter>Externals\FFMpeg\libavutil</Filter>
    </ClInclude>
    <ClInclude Include="..\Externals\FFMpeg\include\libavutil\error.h">
      <Filter>Externals\FFMpeg\libavutil</Filter>
    </ClInclude>
    <ClInclude Include="..\Externals\FFMpeg\include\libavutil\eval.h">
      <Filter>Externals\FFMpeg\libavutil</Filter>
    </ClInclude>
    <ClInclude Include="..\Externals\FFMpeg\include\libavutil\ffversion.h">
      <Filter>Externals\FFMpeg\libavutil</Filter>
    </ClInclude>
    <ClInclude Include="..\Externals\FFMpeg\include\libavutil\fifo.h">
      <Filter>Externals\FFMpeg\libavutil</Filter>
    </ClInclude>
    <ClInclude Include="..\Externals\FFMpeg\include\libavutil\file.h">
      <Filter>Externals\FFMpeg\libavutil</Filter>
    </ClInclude>
    <ClInclude Include="..\Externals\FFMpeg\include\libavutil\frame.h">
      <Filter>Externals\FFMpeg\libavutil</Filter>
    </ClInclude>
    <ClInclude Include="..\Externals\FFMpeg\include\libavutil\hash.h">
      <Filter>Externals\FFMpeg\libavutil</Filter>
    </ClInclude>
    <ClInclude Include="..\Externals\FFMpeg\include\libavutil\hmac.h">
      <Filter>Externals\FFMpeg\libavutil</Filter>
    </ClInclude>
    <ClInclude Include="..\Externals\FFMpeg\include\libavutil\imgutils.h">
      <Filter>Externals\FFMpeg\libavutil</Filter>
    </ClInclude>
    <ClInclude Include="..\Externals\FFMpeg\include\libavutil\intfloat.h">
      <Filter>Externals\FFMpeg\libavutil</Filter>
    </ClInclude>
    <ClInclude Include="..\Externals\FFMpeg\include\libavutil\intreadwrite.h">
      <Filter>Externals\FFMpeg\libavutil</Filter>
    </ClInclude>
    <ClInclude Include="..\Externals\FFMpeg\include\libavutil\lfg.h">
      <Filter>Externals\FFMpeg\libavutil</Filter>
    </ClInclude>
    <ClInclude Include="..\Externals\FFMpeg\include\libavutil\log.h">
      <Filter>Externals\FFMpeg\libavutil</Filter>
    </ClInclude>
    <ClInclude Include="..\Externals\FFMpeg\include\libavutil\lzo.h">
      <Filter>Externals\FFMpeg\libavutil</Filter>
    </ClInclude>
    <ClInclude Include="..\Externals\FFMpeg\include\libavutil\macros.h">
      <Filter>Externals\FFMpeg\libavutil</Filter>
    </ClInclude>
    <ClInclude Include="..\Externals\FFMpeg\include\libavutil\mathematics.h">
      <Filter>Externals\FFMpeg\libavutil</Filter>
    </ClInclude>
    <ClInclude Include="..\Externals\FFMpeg\include\libavutil\md5.h">
      <Filter>Externals\FFMpeg\libavutil</Filter>
    </ClInclude>
    <ClInclude Include="..\Externals\FFMpeg\include\libavutil\mem.h">
      <Filter>Externals\FFMpeg\libavutil</Filter>
    </ClInclude>
    <ClInclude Include="..\Externals\FFMpeg\include\libavutil\motion_vector.h">
      <Filter>Externals\FFMpeg\libavutil</Filter>
    </ClInclude>
    <ClInclude Include="..\Externals\FFMpeg\include\libavutil\murmur3.h">
      <Filter>Externals\FFMpeg\libavutil</Filter>
    </ClInclude>
    <ClInclude Include="..\Externals\FFMpeg\include\libavutil\old_pix_fmts.h">
      <Filter>Externals\FFMpeg\libavutil</Filter>
    </ClInclude>
    <ClInclude Include="..\Externals\FFMpeg\include\libavutil\opt.h">
      <Filter>Externals\FFMpeg\libavutil</Filter>
    </ClInclude>
    <ClInclude Include="..\Externals\FFMpeg\include\libavutil\parseutils.h">
      <Filter>Externals\FFMpeg\libavutil</Filter>
    </ClInclude>
    <ClInclude Include="..\Externals\FFMpeg\include\libavutil\pixdesc.h">
      <Filter>Externals\FFMpeg\libavutil</Filter>
    </ClInclude>
    <ClInclude Include="..\Externals\FFMpeg\include\libavutil\pixelutils.h">
      <Filter>Externals\FFMpeg\libavutil</Filter>
    </ClInclude>
    <ClInclude Include="..\Externals\FFMpeg\include\libavutil\pixfmt.h">
      <Filter>Externals\FFMpeg\libavutil</Filter>
    </ClInclude>
    <ClInclude Include="..\Externals\FFMpeg\include\libavutil\random_seed.h">
      <Filter>Externals\FFMpeg\libavutil</Filter>
    </ClInclude>
    <ClInclude Include="..\Externals\FFMpeg\include\libavutil\rational.h">
      <Filter>Externals\FFMpeg\libavutil</Filter>
    </ClInclude>
    <ClInclude Include="..\Externals\FFMpeg\include\libavutil\replaygain.h">
      <Filter>Externals\FFMpeg\libavutil</Filter>
    </ClInclude>
    <ClInclude Include="..\Externals\FFMpeg\include\libavutil\ripemd.h">
      <Filter>Externals\FFMpeg\libavutil</Filter>
    </ClInclude>
    <ClInclude Include="..\Externals\FFMpeg\include\libavutil\samplefmt.h">
      <Filter>Externals\FFMpeg\libavutil</Filter>
    </ClInclude>
    <ClInclude Include="..\Externals\FFMpeg\include\libavutil\sha.h">
      <Filter>Externals\FFMpeg\libavutil</Filter>
    </ClInclude>
    <ClInclude Include="..\Externals\FFMpeg\include\libavutil\sha512.h">
      <Filter>Externals\FFMpeg\libavutil</Filter>
    </ClInclude>
    <ClInclude Include="..\Externals\FFMpeg\include\libavutil\stereo3d.h">
      <Filter>Externals\FFMpeg\libavutil</Filter>
    </ClInclude>
    <ClInclude Include="..\Externals\FFMpeg\include\libavutil\threadmessage.h">
      <Filter>Externals\FFMpeg\libavutil</Filter>
    </ClInclude>
    <ClInclude Include="..\Externals\FFMpeg\include\libavutil\time.h">
      <Filter>Externals\FFMpeg\libavutil</Filter>
    </ClInclude>
    <ClInclude Include="..\Externals\FFMpeg\include\libavutil\timecode.h">
      <Filter>Externals\FFMpeg\libavutil</Filter>
    </ClInclude>
    <ClInclude Include="..\Externals\FFMpeg\include\libavutil\timestamp.h">
      <Filter>Externals\FFMpeg\libavutil</Filter>
    </ClInclude>
    <ClInclude Include="..\Externals\FFMpeg\include\libavutil\twofish.h">
      <Filter>Externals\FFMpeg\libavutil</Filter>
    </ClInclude>
    <ClInclude Include="..\Externals\FFMpeg\include\libavutil\version.h">
      <Filter>Externals\FFMpeg\libavutil</Filter>
    </ClInclude>
    <ClInclude Include="..\Externals\FFMpeg\include\libavutil\xtea.h">
      <Filter>Externals\FFMpeg\libavutil</Filter>
    </ClInclude>
    <ClInclude Include="..\Externals\FFMpeg\include\libavutil\adler32.h">
      <Filter>Externals\FFMpeg\libavutil</Filter>
    </ClInclude>
    <ClInclude Include="..\Externals\FFMpeg\include\libavutil\aes.h">
      <Filter>Externals\FFMpeg\libavutil</Filter>
    </ClInclude>
    <ClInclude Include="..\Externals\FFMpeg\include\libavutil\attributes.h">
      <Filter>Externals\FFMpeg\libavutil</Filter>
    </ClInclude>
    <ClInclude Include="..\Externals\FFMpeg\include\libavutil\audio_fifo.h">
      <Filter>Externals\FFMpeg\libavutil</Filter>
    </ClInclude>
    <ClInclude Include="..\Externals\FFMpeg\include\libavutil\audioconvert.h">
      <Filter>Externals\FFMpeg\libavutil</Filter>
    </ClInclude>
    <ClInclude Include="..\Externals\FFMpeg\include\libavutil\avassert.h">
      <Filter>Externals\FFMpeg\libavutil</Filter>
    </ClInclude>
    <ClInclude Include="..\Externals\FFMpeg\include\libpostproc\postprocess.h">
      <Filter>Externals\FFMpeg\libpostproc</Filter>
    </ClInclude>
    <ClInclude Include="..\Externals\FFMpeg\include\libpostproc\version.h">
      <Filter>Externals\FFMpeg\libpostproc</Filter>
    </ClInclude>
    <ClInclude Include="..\Externals\FFMpeg\include\libswresample\version.h">
      <Filter>Externals\FFMpeg\libswresample</Filter>
    </ClInclude>
    <ClInclude Include="..\Externals\FFMpeg\include\libswresample\swresample.h">
      <Filter>Externals\FFMpeg\libswresample</Filter>
    </ClInclude>
    <ClInclude Include="..\Externals\FFMpeg\include\libswscale\version.h">
      <Filter>Externals\FFMpeg\libswscale</Filter>
    </ClInclude>
    <ClInclude Include="..\Externals\FFMpeg\include\libswscale\swscale.h">
      <Filter>Externals\FFMpeg\libswscale</Filter>
    </ClInclude>
    <ClInclude Include="..\Externals\FreeImage\FreeImage.h">
      <Filter>Externals\FreeImage</Filter>
    </ClInclude>
    <ClInclude Include="..\Externals\GLFW\include\glfw3.h">
      <Filter>Externals\GLFW</Filter>
    </ClInclude>
    <ClInclude Include="..\Externals\GLFW\include\glfw3native.h">
      <Filter>Externals\GLFW</Filter>
    </ClInclude>
    <ClInclude Include="..\Externals\GLM\glm\detail\func_exponential.hpp">
      <Filter>Externals\GLM\detail</Filter>
    </ClInclude>
    <ClInclude Include="..\Externals\GLM\glm\detail\func_geometric.hpp">
      <Filter>Externals\GLM\detail</Filter>
    </ClInclude>
    <ClInclude Include="..\Externals\GLM\glm\detail\func_integer.hpp">
      <Filter>Externals\GLM\detail</Filter>
    </ClInclude>
    <ClInclude Include="..\Externals\GLM\glm\detail\func_matrix.hpp">
      <Filter>Externals\GLM\detail</Filter>
    </ClInclude>
    <ClInclude Include="..\Externals\GLM\glm\detail\func_noise.hpp">
      <Filter>Externals\GLM\detail</Filter>
    </ClInclude>
    <ClInclude Include="..\Externals\GLM\glm\detail\func_packing.hpp">
      <Filter>Externals\GLM\detail</Filter>
    </ClInclude>
    <ClInclude Include="..\Externals\GLM\glm\detail\func_trigonometric.hpp">
      <Filter>Externals\GLM\detail</Filter>
    </ClInclude>
    <ClInclude Include="..\Externals\GLM\glm\detail\func_vector_relational.hpp">
      <Filter>Externals\GLM\detail</Filter>
    </ClInclude>
    <ClInclude Include="..\Externals\GLM\glm\detail\intrinsic_common.hpp">
      <Filter>Externals\GLM\detail</Filter>
    </ClInclude>
    <ClInclude Include="..\Externals\GLM\glm\detail\intrinsic_exponential.hpp">
      <Filter>Externals\GLM\detail</Filter>
    </ClInclude>
    <ClInclude Include="..\Externals\GLM\glm\detail\intrinsic_geometric.hpp">
      <Filter>Externals\GLM\detail</Filter>
    </ClInclude>
    <ClInclude Include="..\Externals\GLM\glm\detail\intrinsic_integer.hpp">
      <Filter>Externals\GLM\detail</Filter>
    </ClInclude>
    <ClInclude Include="..\Externals\GLM\glm\detail\intrinsic_matrix.hpp">
      <Filter>Externals\GLM\detail</Filter>
    </ClInclude>
    <ClInclude Include="..\Externals\GLM\glm\detail\intrinsic_trigonometric.hpp">
      <Filter>Externals\GLM\detail</Filter>
    </ClInclude>
    <ClInclude Include="..\Externals\GLM\glm\detail\intrinsic_vector_relational.hpp">
      <Filter>Externals\GLM\detail</Filter>
    </ClInclude>
    <ClInclude Include="..\Externals\GLM\glm\detail\precision.hpp">
      <Filter>Externals\GLM\detail</Filter>
    </ClInclude>
    <ClInclude Include="..\Externals\GLM\glm\detail\setup.hpp">
      <Filter>Externals\GLM\detail</Filter>
    </ClInclude>
    <ClInclude Include="..\Externals\GLM\glm\detail\type_float.hpp">
      <Filter>Externals\GLM\detail</Filter>
    </ClInclude>
    <ClInclude Include="..\Externals\GLM\glm\detail\type_gentype.hpp">
      <Filter>Externals\GLM\detail</Filter>
    </ClInclude>
    <ClInclude Include="..\Externals\GLM\glm\detail\type_half.hpp">
      <Filter>Externals\GLM\detail</Filter>
    </ClInclude>
    <ClInclude Include="..\Externals\GLM\glm\detail\type_int.hpp">
      <Filter>Externals\GLM\detail</Filter>
    </ClInclude>
    <ClInclude Include="..\Externals\GLM\glm\detail\type_mat.hpp">
      <Filter>Externals\GLM\detail</Filter>
    </ClInclude>
    <ClInclude Include="..\Externals\GLM\glm\detail\type_mat2x2.hpp">
      <Filter>Externals\GLM\detail</Filter>
    </ClInclude>
    <ClInclude Include="..\Externals\GLM\glm\detail\type_mat2x3.hpp">
      <Filter>Externals\GLM\detail</Filter>
    </ClInclude>
    <ClInclude Include="..\Externals\GLM\glm\detail\type_mat2x4.hpp">
      <Filter>Externals\GLM\detail</Filter>
    </ClInclude>
    <ClInclude Include="..\Externals\GLM\glm\detail\type_mat3x2.hpp">
      <Filter>Externals\GLM\detail</Filter>
    </ClInclude>
    <ClInclude Include="..\Externals\GLM\glm\detail\type_mat3x3.hpp">
      <Filter>Externals\GLM\detail</Filter>
    </ClInclude>
    <ClInclude Include="..\Externals\GLM\glm\detail\type_mat3x4.hpp">
      <Filter>Externals\GLM\detail</Filter>
    </ClInclude>
    <ClInclude Include="..\Externals\GLM\glm\detail\type_mat4x2.hpp">
      <Filter>Externals\GLM\detail</Filter>
    </ClInclude>
    <ClInclude Include="..\Externals\GLM\glm\detail\type_mat4x3.hpp">
      <Filter>Externals\GLM\detail</Filter>
    </ClInclude>
    <ClInclude Include="..\Externals\GLM\glm\detail\type_mat4x4.hpp">
      <Filter>Externals\GLM\detail</Filter>
    </ClInclude>
    <ClInclude Include="..\Externals\GLM\glm\detail\type_vec.hpp">
      <Filter>Externals\GLM\detail</Filter>
    </ClInclude>
    <ClInclude Include="..\Externals\GLM\glm\detail\type_vec1.hpp">
      <Filter>Externals\GLM\detail</Filter>
    </ClInclude>
    <ClInclude Include="..\Externals\GLM\glm\detail\type_vec2.hpp">
      <Filter>Externals\GLM\detail</Filter>
    </ClInclude>
    <ClInclude Include="..\Externals\GLM\glm\detail\type_vec3.hpp">
      <Filter>Externals\GLM\detail</Filter>
    </ClInclude>
    <ClInclude Include="..\Externals\GLM\glm\detail\type_vec4.hpp">
      <Filter>Externals\GLM\detail</Filter>
    </ClInclude>
    <ClInclude Include="..\Externals\GLM\glm\detail\_features.hpp">
      <Filter>Externals\GLM\detail</Filter>
    </ClInclude>
    <ClInclude Include="..\Externals\GLM\glm\detail\_fixes.hpp">
      <Filter>Externals\GLM\detail</Filter>
    </ClInclude>
    <ClInclude Include="..\Externals\GLM\glm\detail\_noise.hpp">
      <Filter>Externals\GLM\detail</Filter>
    </ClInclude>
    <ClInclude Include="..\Externals\GLM\glm\detail\_swizzle.hpp">
      <Filter>Externals\GLM\detail</Filter>
    </ClInclude>
    <ClInclude Include="..\Externals\GLM\glm\detail\_swizzle_func.hpp">
      <Filter>Externals\GLM\detail</Filter>
    </ClInclude>
    <ClInclude Include="..\Externals\GLM\glm\detail\_vectorize.hpp">
      <Filter>Externals\GLM\detail</Filter>
    </ClInclude>
    <ClInclude Include="..\Externals\GLM\glm\detail\func_common.hpp">
      <Filter>Externals\GLM\detail</Filter>
    </ClInclude>
    <ClInclude Include="..\Externals\GLM\glm\gtc\constants.hpp">
      <Filter>Externals\GLM\gtc</Filter>
    </ClInclude>
    <ClInclude Include="..\Externals\GLM\glm\gtc\epsilon.hpp">
      <Filter>Externals\GLM\gtc</Filter>
    </ClInclude>
    <ClInclude Include="..\Externals\GLM\glm\gtc\integer.hpp">
      <Filter>Externals\GLM\gtc</Filter>
    </ClInclude>
    <ClInclude Include="..\Externals\GLM\glm\gtc\matrix_access.hpp">
      <Filter>Externals\GLM\gtc</Filter>
    </ClInclude>
    <ClInclude Include="..\Externals\GLM\glm\gtc\matrix_integer.hpp">
      <Filter>Externals\GLM\gtc</Filter>
    </ClInclude>
    <ClInclude Include="..\Externals\GLM\glm\gtc\matrix_inverse.hpp">
      <Filter>Externals\GLM\gtc</Filter>
    </ClInclude>
    <ClInclude Include="..\Externals\GLM\glm\gtc\matrix_transform.hpp">
      <Filter>Externals\GLM\gtc</Filter>
    </ClInclude>
    <ClInclude Include="..\Externals\GLM\glm\gtc\noise.hpp">
      <Filter>Externals\GLM\gtc</Filter>
    </ClInclude>
    <ClInclude Include="..\Externals\GLM\glm\gtc\packing.hpp">
      <Filter>Externals\GLM\gtc</Filter>
    </ClInclude>
    <ClInclude Include="..\Externals\GLM\glm\gtc\quaternion.hpp">
      <Filter>Externals\GLM\gtc</Filter>
    </ClInclude>
    <ClInclude Include="..\Externals\GLM\glm\gtc\random.hpp">
      <Filter>Externals\GLM\gtc</Filter>
    </ClInclude>
    <ClInclude Include="..\Externals\GLM\glm\gtc\reciprocal.hpp">
      <Filter>Externals\GLM\gtc</Filter>
    </ClInclude>
    <ClInclude Include="..\Externals\GLM\glm\gtc\round.hpp">
      <Filter>Externals\GLM\gtc</Filter>
    </ClInclude>
    <ClInclude Include="..\Externals\GLM\glm\gtc\type_precision.hpp">
      <Filter>Externals\GLM\gtc</Filter>
    </ClInclude>
    <ClInclude Include="..\Externals\GLM\glm\gtc\type_ptr.hpp">
      <Filter>Externals\GLM\gtc</Filter>
    </ClInclude>
    <ClInclude Include="..\Externals\GLM\glm\gtc\ulp.hpp">
      <Filter>Externals\GLM\gtc</Filter>
    </ClInclude>
    <ClInclude Include="..\Externals\GLM\glm\gtc\vec1.hpp">
      <Filter>Externals\GLM\gtc</Filter>
    </ClInclude>
    <ClInclude Include="..\Externals\GLM\glm\gtc\bitfield.hpp">
      <Filter>Externals\GLM\gtc</Filter>
    </ClInclude>
    <ClInclude Include="..\Externals\GLM\glm\gtx\color_space.hpp">
      <Filter>Externals\GLM\gtx</Filter>
    </ClInclude>
    <ClInclude Include="..\Externals\GLM\glm\gtx\color_space_YCoCg.hpp">
      <Filter>Externals\GLM\gtx</Filter>
    </ClInclude>
    <ClInclude Include="..\Externals\GLM\glm\gtx\common.hpp">
      <Filter>Externals\GLM\gtx</Filter>
    </ClInclude>
    <ClInclude Include="..\Externals\GLM\glm\gtx\compatibility.hpp">
      <Filter>Externals\GLM\gtx</Filter>
    </ClInclude>
    <ClInclude Include="..\Externals\GLM\glm\gtx\component_wise.hpp">
      <Filter>Externals\GLM\gtx</Filter>
    </ClInclude>
    <ClInclude Include="..\Externals\GLM\glm\gtx\dual_quaternion.hpp">
      <Filter>Externals\GLM\gtx</Filter>
    </ClInclude>
    <ClInclude Include="..\Externals\GLM\glm\gtx\euler_angles.hpp">
      <Filter>Externals\GLM\gtx</Filter>
    </ClInclude>
    <ClInclude Include="..\Externals\GLM\glm\gtx\extend.hpp">
      <Filter>Externals\GLM\gtx</Filter>
    </ClInclude>
    <ClInclude Include="..\Externals\GLM\glm\gtx\extented_min_max.hpp">
      <Filter>Externals\GLM\gtx</Filter>
    </ClInclude>
    <ClInclude Include="..\Externals\GLM\glm\gtx\fast_exponential.hpp">
      <Filter>Externals\GLM\gtx</Filter>
    </ClInclude>
    <ClInclude Include="..\Externals\GLM\glm\gtx\fast_square_root.hpp">
      <Filter>Externals\GLM\gtx</Filter>
    </ClInclude>
    <ClInclude Include="..\Externals\GLM\glm\gtx\fast_trigonometry.hpp">
      <Filter>Externals\GLM\gtx</Filter>
    </ClInclude>
    <ClInclude Include="..\Externals\GLM\glm\gtx\gradient_paint.hpp">
      <Filter>Externals\GLM\gtx</Filter>
    </ClInclude>
    <ClInclude Include="..\Externals\GLM\glm\gtx\handed_coordinate_space.hpp">
      <Filter>Externals\GLM\gtx</Filter>
    </ClInclude>
    <ClInclude Include="..\Externals\GLM\glm\gtx\integer.hpp">
      <Filter>Externals\GLM\gtx</Filter>
    </ClInclude>
    <ClInclude Include="..\Externals\GLM\glm\gtx\intersect.hpp">
      <Filter>Externals\GLM\gtx</Filter>
    </ClInclude>
    <ClInclude Include="..\Externals\GLM\glm\gtx\io.hpp">
      <Filter>Externals\GLM\gtx</Filter>
    </ClInclude>
    <ClInclude Include="..\Externals\GLM\glm\gtx\log_base.hpp">
      <Filter>Externals\GLM\gtx</Filter>
    </ClInclude>
    <ClInclude Include="..\Externals\GLM\glm\gtx\matrix_cross_product.hpp">
      <Filter>Externals\GLM\gtx</Filter>
    </ClInclude>
    <ClInclude Include="..\Externals\GLM\glm\gtx\matrix_decompose.hpp">
      <Filter>Externals\GLM\gtx</Filter>
    </ClInclude>
    <ClInclude Include="..\Externals\GLM\glm\gtx\matrix_interpolation.hpp">
      <Filter>Externals\GLM\gtx</Filter>
    </ClInclude>
    <ClInclude Include="..\Externals\GLM\glm\gtx\matrix_major_storage.hpp">
      <Filter>Externals\GLM\gtx</Filter>
    </ClInclude>
    <ClInclude Include="..\Externals\GLM\glm\gtx\matrix_operation.hpp">
      <Filter>Externals\GLM\gtx</Filter>
    </ClInclude>
    <ClInclude Include="..\Externals\GLM\glm\gtx\matrix_query.hpp">
      <Filter>Externals\GLM\gtx</Filter>
    </ClInclude>
    <ClInclude Include="..\Externals\GLM\glm\gtx\matrix_transform_2d.hpp">
      <Filter>Externals\GLM\gtx</Filter>
    </ClInclude>
    <ClInclude Include="..\Externals\GLM\glm\gtx\mixed_product.hpp">
      <Filter>Externals\GLM\gtx</Filter>
    </ClInclude>
    <ClInclude Include="..\Externals\GLM\glm\gtx\multiple.hpp">
      <Filter>Externals\GLM\gtx</Filter>
    </ClInclude>
    <ClInclude Include="..\Externals\GLM\glm\gtx\norm.hpp">
      <Filter>Externals\GLM\gtx</Filter>
    </ClInclude>
    <ClInclude Include="..\Externals\GLM\glm\gtx\normal.hpp">
      <Filter>Externals\GLM\gtx</Filter>
    </ClInclude>
    <ClInclude Include="..\Externals\GLM\glm\gtx\normalize_dot.hpp">
      <Filter>Externals\GLM\gtx</Filter>
    </ClInclude>
    <ClInclude Include="..\Externals\GLM\glm\gtx\number_precision.hpp">
      <Filter>Externals\GLM\gtx</Filter>
    </ClInclude>
    <ClInclude Include="..\Externals\GLM\glm\gtx\optimum_pow.hpp">
      <Filter>Externals\GLM\gtx</Filter>
    </ClInclude>
    <ClInclude Include="..\Externals\GLM\glm\gtx\orthonormalize.hpp">
      <Filter>Externals\GLM\gtx</Filter>
    </ClInclude>
    <ClInclude Include="..\Externals\GLM\glm\gtx\perpendicular.hpp">
      <Filter>Externals\GLM\gtx</Filter>
    </ClInclude>
    <ClInclude Include="..\Externals\GLM\glm\gtx\polar_coordinates.hpp">
      <Filter>Externals\GLM\gtx</Filter>
    </ClInclude>
    <ClInclude Include="..\Externals\GLM\glm\gtx\projection.hpp">
      <Filter>Externals\GLM\gtx</Filter>
    </ClInclude>
    <ClInclude Include="..\Externals\GLM\glm\gtx\quaternion.hpp">
      <Filter>Externals\GLM\gtx</Filter>
    </ClInclude>
    <ClInclude Include="..\Externals\GLM\glm\gtx\range.hpp">
      <Filter>Externals\GLM\gtx</Filter>
    </ClInclude>
    <ClInclude Include="..\Externals\GLM\glm\gtx\raw_data.hpp">
      <Filter>Externals\GLM\gtx</Filter>
    </ClInclude>
    <ClInclude Include="..\Externals\GLM\glm\gtx\rotate_normalized_axis.hpp">
      <Filter>Externals\GLM\gtx</Filter>
    </ClInclude>
    <ClInclude Include="..\Externals\GLM\glm\gtx\rotate_vector.hpp">
      <Filter>Externals\GLM\gtx</Filter>
    </ClInclude>
    <ClInclude Include="..\Externals\GLM\glm\gtx\scalar_multiplication.hpp">
      <Filter>Externals\GLM\gtx</Filter>
    </ClInclude>
    <ClInclude Include="..\Externals\GLM\glm\gtx\scalar_relational.hpp">
      <Filter>Externals\GLM\gtx</Filter>
    </ClInclude>
    <ClInclude Include="..\Externals\GLM\glm\gtx\simd_mat4.hpp">
      <Filter>Externals\GLM\gtx</Filter>
    </ClInclude>
    <ClInclude Include="..\Externals\GLM\glm\gtx\simd_quat.hpp">
      <Filter>Externals\GLM\gtx</Filter>
    </ClInclude>
    <ClInclude Include="..\Externals\GLM\glm\gtx\simd_vec4.hpp">
      <Filter>Externals\GLM\gtx</Filter>
    </ClInclude>
    <ClInclude Include="..\Externals\GLM\glm\gtx\spline.hpp">
      <Filter>Externals\GLM\gtx</Filter>
    </ClInclude>
    <ClInclude Include="..\Externals\GLM\glm\gtx\std_based_type.hpp">
      <Filter>Externals\GLM\gtx</Filter>
    </ClInclude>
    <ClInclude Include="..\Externals\GLM\glm\gtx\string_cast.hpp">
      <Filter>Externals\GLM\gtx</Filter>
    </ClInclude>
    <ClInclude Include="..\Externals\GLM\glm\gtx\transform.hpp">
      <Filter>Externals\GLM\gtx</Filter>
    </ClInclude>
    <ClInclude Include="..\Externals\GLM\glm\gtx\transform2.hpp">
      <Filter>Externals\GLM\gtx</Filter>
    </ClInclude>
    <ClInclude Include="..\Externals\GLM\glm\gtx\type_aligned.hpp">
      <Filter>Externals\GLM\gtx</Filter>
    </ClInclude>
    <ClInclude Include="..\Externals\GLM\glm\gtx\vector_angle.hpp">
      <Filter>Externals\GLM\gtx</Filter>
    </ClInclude>
    <ClInclude Include="..\Externals\GLM\glm\gtx\vector_query.hpp">
      <Filter>Externals\GLM\gtx</Filter>
    </ClInclude>
    <ClInclude Include="..\Externals\GLM\glm\gtx\wrap.hpp">
      <Filter>Externals\GLM\gtx</Filter>
    </ClInclude>
    <ClInclude Include="..\Externals\GLM\glm\gtx\associated_min_max.hpp">
      <Filter>Externals\GLM\gtx</Filter>
    </ClInclude>
    <ClInclude Include="..\Externals\GLM\glm\gtx\bit.hpp">
      <Filter>Externals\GLM\gtx</Filter>
    </ClInclude>
    <ClInclude Include="..\Externals\GLM\glm\gtx\closest_point.hpp">
      <Filter>Externals\GLM\gtx</Filter>
    </ClInclude>
    <ClInclude Include="Falcor.h" />
    <ClInclude Include="FalcorConfig.h" />
    <ClInclude Include="Framework.h" />
    <ClInclude Include="Sample.h" />
    <ClInclude Include="API\Resource.h">
      <Filter>API</Filter>
    </ClInclude>
    <ClInclude Include="API\ResourceViews.h">
      <Filter>API</Filter>
    </ClInclude>
    <ClInclude Include="API\TypedBuffer.h">
      <Filter>API</Filter>
    </ClInclude>
    <ClInclude Include="API\StructuredBuffer.h">
      <Filter>API</Filter>
    </ClInclude>
    <ClInclude Include="API\VariablesBuffer.h">
      <Filter>API</Filter>
    </ClInclude>
    <ClInclude Include="API\ComputeStateObject.h">
      <Filter>API</Filter>
    </ClInclude>
    <ClInclude Include="Graphics\ComputeState.h">
      <Filter>Graphics</Filter>
    </ClInclude>
    <ClInclude Include="Graphics\GraphicsState.h">
      <Filter>Graphics</Filter>
    </ClInclude>
    <ClInclude Include="API\GraphicsStateObject.h">
      <Filter>API</Filter>
    </ClInclude>
    <ClInclude Include="API\CopyContext.h">
      <Filter>API</Filter>
    </ClInclude>
    <ClInclude Include="API\ComputeContext.h">
      <Filter>API</Filter>
    </ClInclude>
    <ClInclude Include="API\LowLevel\LowLevelContextData.h">
      <Filter>API\LowLevel</Filter>
    </ClInclude>
    <ClInclude Include="Graphics\Model\ObjectInstance.h">
      <Filter>Graphics\Model</Filter>
    </ClInclude>
    <ClInclude Include="Graphics\Model\Loaders\ModelImporter.h">
      <Filter>Graphics\Model\Loaders</Filter>
    </ClInclude>
    <ClInclude Include="ArgList.h">
      <Filter>Utils</Filter>
    </ClInclude>
    <ClInclude Include="SampleTest.h" />
    <ClInclude Include="Utils\Graph.h">
      <Filter>Utils</Filter>
    </ClInclude>
    <ClInclude Include="Utils\Picking\Picking.h">
      <Filter>Utils\Picking</Filter>
    </ClInclude>
    <ClInclude Include="Graphics\Scene\Editor\SceneEditor.h">
      <Filter>Graphics\Scene\Editor</Filter>
    </ClInclude>
    <ClInclude Include="Graphics\Scene\Editor\Gizmo.h">
      <Filter>Graphics\Scene\Editor</Filter>
    </ClInclude>
    <ClInclude Include="Graphics\Scene\Editor\SceneEditorRenderer.h">
      <Filter>Graphics\Scene\Editor</Filter>
    </ClInclude>
    <ClInclude Include="Utils\DebugDrawer.h">
      <Filter>Utils</Filter>
    </ClInclude>
    <ClInclude Include="Effects\AmbientOcclusion\SSAO.h">
      <Filter>Effects\AmbientOcclusion</Filter>
    </ClInclude>
    <ClInclude Include="Utils\PixelZoom.h">
      <Filter>Utils</Filter>
    </ClInclude>
    <ClInclude Include="Data\Effects\ParticleData.h">
      <Filter>Data\Effects\Particles</Filter>
    </ClInclude>
    <ClInclude Include="API\vulkan\FalcorVK.h">
      <Filter>API\Vulkan</Filter>
    </ClInclude>
    <ClInclude Include="Effects\ParticleSystem\ParticleSystem.h">
      <Filter>Effects\ParticleSystem</Filter>
    </ClInclude>
    <ClInclude Include="API\DescriptorSet.h">
      <Filter>API</Filter>
    </ClInclude>
    <ClInclude Include="API\LowLevel\DescriptorPool.h">
      <Filter>API\LowLevel</Filter>
    </ClInclude>
    <ClInclude Include="API\Vulkan\LowLevel\VKDescriptorData.h">
      <Filter>API\Vulkan\LowLevel</Filter>
    </ClInclude>
    <ClInclude Include="API\Vulkan\VKState.h">
      <Filter>API\Vulkan</Filter>
    </ClInclude>
    <ClInclude Include="Data\Effects\ParticleData.h">
      <Filter>Data\Effects\Particles</Filter>
    </ClInclude>
    <ClInclude Include="Data\HostDeviceSharedCode.h">
      <Filter>Data</Filter>
    </ClInclude>
    <ClInclude Include="Data\HostDeviceSharedMacros.h">
      <Filter>Data</Filter>
    </ClInclude>
    <ClInclude Include="API\Vulkan\VKSmartHandle.h">
      <Filter>API\Vulkan</Filter>
    </ClInclude>
    <ClInclude Include="API\QueryHeap.h">
      <Filter>API</Filter>
    </ClInclude>
    <ClInclude Include="Effects\TAA\TAA.h">
      <Filter>Effects\TAA</Filter>
    </ClInclude>
    <ClInclude Include="Utils\ThreadPool.h">
      <Filter>Utils</Filter>
    </ClInclude>
    <ClInclude Include="MultiRendererSample.h" />
    <ClInclude Include="Utils\PythonEmbedding.h">
      <Filter>Utils</Filter>
    </ClInclude>
    <ClInclude Include="Utils\Platform\OS.h">
      <Filter>Utils\Platform</Filter>
    </ClInclude>
    <ClInclude Include="Utils\Platform\ProgressBar.h">
      <Filter>Utils\Platform</Filter>
    </ClInclude>
    <ClInclude Include="Utils\DXHeader.h">
      <Filter>Utils</Filter>
    </ClInclude>
    <ClInclude Include="Graphics\Program\ParameterBlock.h">
      <Filter>Graphics\Program</Filter>
    </ClInclude>
    <ClInclude Include="Graphics\Program\Program.h">
      <Filter>Graphics\Program</Filter>
    </ClInclude>
    <ClInclude Include="Graphics\Program\ProgramReflection.h">
      <Filter>Graphics\Program</Filter>
    </ClInclude>
    <ClInclude Include="Graphics\Program\ProgramVars.h">
      <Filter>Graphics\Program</Filter>
    </ClInclude>
    <ClInclude Include="Graphics\Program\ProgramVersion.h">
      <Filter>Graphics\Program</Filter>
    </ClInclude>
    <ClInclude Include="Graphics\Program\ComputeProgram.h">
      <Filter>Graphics\Program</Filter>
    </ClInclude>
    <ClInclude Include="Graphics\Program\GraphicsProgram.h">
      <Filter>Graphics\Program</Filter>
    </ClInclude>
    <ClInclude Include="API\D3D12\D3D12ApiData.h">
      <Filter>API\D3D12</Filter>
    </ClInclude>
    <ClInclude Include="API\D3D12\D3D12NvApiExDesc.h">
      <Filter>API\D3D12</Filter>
    </ClInclude>
    <ClInclude Include="API\D3D12\D3D12Resource.h">
      <Filter>API\D3D12</Filter>
    </ClInclude>
    <ClInclude Include="API\D3D12\D3D12State.h">
      <Filter>API\D3D12</Filter>
    </ClInclude>
    <ClInclude Include="API\D3D12\D3DViews.h">
      <Filter>API\D3D12</Filter>
    </ClInclude>
    <ClInclude Include="API\D3D12\FalcorD3D12.h">
      <Filter>API\D3D12</Filter>
    </ClInclude>
    <ClInclude Include="API\D3D12\LowLevel\D3D12DescriptorData.h">
      <Filter>API\D3D12\LowLevel</Filter>
    </ClInclude>
    <ClInclude Include="API\D3D12\LowLevel\D3D12DescriptorHeap.h">
      <Filter>API\D3D12\LowLevel</Filter>
    </ClInclude>
    <ClInclude Include="Renderer.h" />
    <ClInclude Include="Graphics\Model\SkinningCache.h">
      <Filter>Graphics\Model</Filter>
    </ClInclude>
    <ClInclude Include="Graphics\LightProbe.h">
      <Filter>Graphics</Filter>
    </ClInclude>
    <ClInclude Include="Utils\Renderer\MultiSampleRenderer.h">
      <Filter>Utils\Renderer</Filter>
    </ClInclude>
    <ClInclude Include="Raytracing\dxcapi.use.h">
      <Filter>Raytracing</Filter>
    </ClInclude>
    <ClInclude Include="Raytracing\DXR.h">
      <Filter>Raytracing</Filter>
    </ClInclude>
    <ClInclude Include="Raytracing\RtModel.h">
      <Filter>Raytracing</Filter>
    </ClInclude>
    <ClInclude Include="Raytracing\RtProgramVars.h">
      <Filter>Raytracing</Filter>
    </ClInclude>
    <ClInclude Include="Raytracing\RtProgramVarsHelper.h">
      <Filter>Raytracing</Filter>
    </ClInclude>
    <ClInclude Include="Raytracing\RtSample.h">
      <Filter>Raytracing</Filter>
    </ClInclude>
    <ClInclude Include="Raytracing\RtScene.h">
      <Filter>Raytracing</Filter>
    </ClInclude>
    <ClInclude Include="Raytracing\RtSceneRenderer.h">
      <Filter>Raytracing</Filter>
    </ClInclude>
    <ClInclude Include="Raytracing\RtState.h">
      <Filter>Raytracing</Filter>
    </ClInclude>
    <ClInclude Include="Raytracing\RtStateObject.h">
      <Filter>Raytracing</Filter>
    </ClInclude>
    <ClInclude Include="Raytracing\RtStateObjectHelper.h">
      <Filter>Raytracing</Filter>
    </ClInclude>
    <ClInclude Include="Raytracing\RtProgram\HitProgram.h">
      <Filter>Raytracing\RtProgram</Filter>
    </ClInclude>
    <ClInclude Include="Raytracing\RtProgram\RtProgram.h">
      <Filter>Raytracing\RtProgram</Filter>
    </ClInclude>
    <ClInclude Include="Raytracing\RtProgram\RtProgramVersion.h">
      <Filter>Raytracing\RtProgram</Filter>
    </ClInclude>
    <ClInclude Include="Raytracing\RtProgram\SingleShaderProgram.h">
      <Filter>Raytracing\RtProgram</Filter>
    </ClInclude>
    <ClInclude Include="Raytracing\RtShader.h">
      <Filter>Raytracing</Filter>
    </ClInclude>
    <ClInclude Include="Graphics\Program\ShaderLibrary.h">
      <Filter>Graphics\Program</Filter>
    </ClInclude>
    <ClInclude Include="Data\Effects\CsmData.h">
      <Filter>Data\Effects</Filter>
    </ClInclude>
    <ClInclude Include="Data\Effects\SSAOData.h">
      <Filter>Data\Effects</Filter>
    </ClInclude>
    <ClInclude Include="Effects\FXAA\FXAA.h">
      <Filter>Effects\FXAA</Filter>
    </ClInclude>
    <ClInclude Include="Graphics\RenderGraph\RenderGraph.h">
      <Filter>Graphics\RenderGraph</Filter>
    </ClInclude>
    <ClInclude Include="Graphics\RenderGraph\RenderPass.h">
      <Filter>Graphics\RenderGraph</Filter>
    </ClInclude>
    <ClInclude Include="RenderPasses\BlitPass.h">
      <Filter>RenderPasses</Filter>
    </ClInclude>
    <ClInclude Include="Utils\DirectedGraph.h">
      <Filter>Utils</Filter>
    </ClInclude>
    <ClInclude Include="Utils\VariablesBufferUI.h">
      <Filter>Utils</Filter>
    </ClInclude>
    <ClInclude Include="RenderPasses\DepthPass.h">
      <Filter>RenderPasses</Filter>
    </ClInclude>
    <ClInclude Include="Graphics\RenderGraph\RenderPassReflection.h">
      <Filter>Graphics\RenderGraph</Filter>
    </ClInclude>
    <ClInclude Include="Graphics\RenderGraph\ResourceCache.h">
      <Filter>Graphics\RenderGraph</Filter>
    </ClInclude>
    <ClInclude Include="RenderPasses\SceneLightingPass.h">
      <Filter>RenderPasses</Filter>
    </ClInclude>
    <ClInclude Include="Graphics\RenderGraph\RenderPassesLibrary.h">
      <Filter>Graphics\RenderGraph</Filter>
    </ClInclude>
    <ClInclude Include="Utils\PatternGenerators\PatternGenerator.h">
      <Filter>Utils\PatternGenerators</Filter>
    </ClInclude>
    <ClInclude Include="Utils\PatternGenerators\DxSamplePattern.h">
      <Filter>Utils\PatternGenerators</Filter>
    </ClInclude>
    <ClInclude Include="Utils\PatternGenerators\HaltonSamplePattern.h">
      <Filter>Utils\PatternGenerators</Filter>
    </ClInclude>
    <ClInclude Include="Utils\RenderGraphUI.h">
      <Filter>Utils</Filter>
    </ClInclude>
    <ClInclude Include="Utils\DirectedGraphTraversal.h">
      <Filter>Utils</Filter>
    </ClInclude>
    <ClInclude Include="Utils\Scripting.h">
      <Filter>Utils</Filter>
    </ClInclude>
    <ClInclude Include="Utils\Dictionary.h">
      <Filter>Utils</Filter>
    </ClInclude>
    <ClInclude Include="Utils\RenderGraphScripting.h">
      <Filter>Utils</Filter>
    </ClInclude>
<<<<<<< HEAD
    <ClInclude Include="RenderPasses\ResolvePass.h">
      <Filter>RenderPasses</Filter>
    </ClInclude>
=======
    <ClInclude Include="Graphics\RenderGraph\RenderGraphImportExport.h" />
    <ClInclude Include="Graphics\RenderGraph\RenderGraphIR.h" />
>>>>>>> 90790cc7
  </ItemGroup>
  <ItemGroup>
    <Filter Include="Externals">
      <UniqueIdentifier>{91055aa0-2e25-4507-816e-5b43817cef35}</UniqueIdentifier>
    </Filter>
    <Filter Include="Externals\GLFW">
      <UniqueIdentifier>{be02830e-afa2-487f-9c2e-5d8096bbba61}</UniqueIdentifier>
    </Filter>
    <Filter Include="Externals\GLM">
      <UniqueIdentifier>{e92b12af-efa7-464a-8e6e-70385c85a1b5}</UniqueIdentifier>
    </Filter>
    <Filter Include="Externals\GLM\detail">
      <UniqueIdentifier>{0893b0d3-6632-4454-b9a3-e767429eb60f}</UniqueIdentifier>
    </Filter>
    <Filter Include="Externals\GLM\gtc">
      <UniqueIdentifier>{a9cf70e7-8ec1-476f-8a3b-7b02be552d8c}</UniqueIdentifier>
    </Filter>
    <Filter Include="Externals\GLM\gtx">
      <UniqueIdentifier>{8c9b8305-4910-405f-b136-7d2c4aa05499}</UniqueIdentifier>
    </Filter>
    <Filter Include="Externals\FreeImage">
      <UniqueIdentifier>{f2ec6f46-f660-4827-a0be-ecbf231b69b0}</UniqueIdentifier>
    </Filter>
    <Filter Include="Graphics">
      <UniqueIdentifier>{acefc4bf-9434-4454-8a62-201442c09368}</UniqueIdentifier>
    </Filter>
    <Filter Include="Graphics\Model">
      <UniqueIdentifier>{f18d878f-edd9-46d4-99ea-c98642b95c7d}</UniqueIdentifier>
    </Filter>
    <Filter Include="Utils">
      <UniqueIdentifier>{d1e7f435-1a6b-4b90-a3a7-7bae60b19ceb}</UniqueIdentifier>
    </Filter>
    <Filter Include="Graphics\Model\Loaders">
      <UniqueIdentifier>{10617e7e-6bba-4bb0-9081-56718efa0cb4}</UniqueIdentifier>
    </Filter>
    <Filter Include="Data">
      <UniqueIdentifier>{c3922fda-093e-4529-918a-118ffb465ae2}</UniqueIdentifier>
    </Filter>
    <Filter Include="Data\Framework">
      <UniqueIdentifier>{71f28ec9-9c98-499a-947e-a68f4e99f80c}</UniqueIdentifier>
    </Filter>
    <Filter Include="Graphics\Scene">
      <UniqueIdentifier>{c2c1f450-97ef-4896-9b26-efe09836bf15}</UniqueIdentifier>
    </Filter>
    <Filter Include="Graphics\Camera">
      <UniqueIdentifier>{917a7de6-1592-4ef8-9069-705faa5d74a2}</UniqueIdentifier>
    </Filter>
    <Filter Include="Utils\Math">
      <UniqueIdentifier>{b09c5e53-0f1c-4268-8e95-9502744022ef}</UniqueIdentifier>
    </Filter>
    <Filter Include="Externals\FFMpeg">
      <UniqueIdentifier>{8b58789c-729c-440d-82c3-30fb3ff7f3b3}</UniqueIdentifier>
    </Filter>
    <Filter Include="Externals\FFMpeg\libavcodec">
      <UniqueIdentifier>{cfa6e784-ac16-403c-8f1f-5072dfd47292}</UniqueIdentifier>
    </Filter>
    <Filter Include="Externals\FFMpeg\libavdevice">
      <UniqueIdentifier>{768c99a4-1e77-4850-94bb-4e62b28ed2b8}</UniqueIdentifier>
    </Filter>
    <Filter Include="Externals\FFMpeg\libavfilter">
      <UniqueIdentifier>{4deccfb4-2dac-4ee8-9ff2-6bca8562c8ab}</UniqueIdentifier>
    </Filter>
    <Filter Include="Externals\FFMpeg\libavformat">
      <UniqueIdentifier>{5fafb5e1-2a48-4701-848e-366273e36f82}</UniqueIdentifier>
    </Filter>
    <Filter Include="Externals\FFMpeg\libavutil">
      <UniqueIdentifier>{f47af4e6-20c2-4790-b35f-23a7992d2e60}</UniqueIdentifier>
    </Filter>
    <Filter Include="Externals\FFMpeg\libpostproc">
      <UniqueIdentifier>{aee22e98-b4c5-4edb-bc2e-eec38629fd89}</UniqueIdentifier>
    </Filter>
    <Filter Include="Externals\FFMpeg\libswresample">
      <UniqueIdentifier>{64437661-2d27-4013-aaa6-60d43a36d3ab}</UniqueIdentifier>
    </Filter>
    <Filter Include="Externals\FFMpeg\libswscale">
      <UniqueIdentifier>{36fcd9b5-801d-4bfe-bfa6-66b763e0a7e8}</UniqueIdentifier>
    </Filter>
    <Filter Include="Graphics\Paths">
      <UniqueIdentifier>{0a005ed9-f456-46d5-85c0-880689378c3b}</UniqueIdentifier>
    </Filter>
    <Filter Include="ShadingUtils">
      <UniqueIdentifier>{aab19330-4eb2-405a-af5a-a4f65faa888a}</UniqueIdentifier>
    </Filter>
    <Filter Include="Graphics\Material">
      <UniqueIdentifier>{6019fee5-465d-409d-92c2-499985e4d084}</UniqueIdentifier>
    </Filter>
    <Filter Include="Utils\Video">
      <UniqueIdentifier>{8e50a4a9-abda-4cc1-88d2-f048bb68b6e8}</UniqueIdentifier>
    </Filter>
    <Filter Include="VR">
      <UniqueIdentifier>{ab9efc68-3fb7-41e1-b23a-440841348a3e}</UniqueIdentifier>
    </Filter>
    <Filter Include="VR\OpenVR">
      <UniqueIdentifier>{88aa476e-4331-4ad8-b773-2161d97d8b50}</UniqueIdentifier>
    </Filter>
    <Filter Include="Utils\Psychophysics">
      <UniqueIdentifier>{68a68d99-0c61-45ed-b3e6-40bd7d24a13f}</UniqueIdentifier>
    </Filter>
    <Filter Include="Effects">
      <UniqueIdentifier>{f0e71268-e340-4c20-a6dc-cd530de8c7fa}</UniqueIdentifier>
    </Filter>
    <Filter Include="Effects\NormalMap">
      <UniqueIdentifier>{41a14cca-f426-4dd6-919c-76bbc359e065}</UniqueIdentifier>
    </Filter>
    <Filter Include="Data\Effects">
      <UniqueIdentifier>{751b1180-32da-49f6-af92-7a06f383530b}</UniqueIdentifier>
    </Filter>
    <Filter Include="Effects\Shadows">
      <UniqueIdentifier>{92632a4a-f346-4b12-8932-b9ef2bdf61bc}</UniqueIdentifier>
    </Filter>
    <Filter Include="Effects\Utils">
      <UniqueIdentifier>{3f274d50-1f6e-4818-a2bf-3d139f127559}</UniqueIdentifier>
    </Filter>
    <Filter Include="Effects\SkyBox">
      <UniqueIdentifier>{6e37b9dd-d391-420d-aa2e-d3a73598ab38}</UniqueIdentifier>
    </Filter>
    <Filter Include="Effects\ToneMapping">
      <UniqueIdentifier>{93980430-1a93-4999-bd8a-2f0b46713318}</UniqueIdentifier>
    </Filter>
    <Filter Include="API">
      <UniqueIdentifier>{6165d5ad-97ac-4ff3-9c9e-68c93acc245f}</UniqueIdentifier>
    </Filter>
    <Filter Include="API\LowLevel">
      <UniqueIdentifier>{8bb5d38b-eb7d-40a8-a5aa-c934669015b5}</UniqueIdentifier>
    </Filter>
    <Filter Include="Externals\dear_imgui">
      <UniqueIdentifier>{fd48defe-6e2a-4ea0-a9e0-b7a8b7cbe222}</UniqueIdentifier>
    </Filter>
    <Filter Include="Utils\Picking">
      <UniqueIdentifier>{db06632d-289e-4e1c-85b4-7d6f5e41c73b}</UniqueIdentifier>
    </Filter>
    <Filter Include="Graphics\Scene\Editor">
      <UniqueIdentifier>{3b164303-abe4-428c-bd50-4368ab7b8933}</UniqueIdentifier>
    </Filter>
    <Filter Include="Data\Framework\Shaders">
      <UniqueIdentifier>{872e05a2-6354-4a08-ada2-8b8c88a7858c}</UniqueIdentifier>
    </Filter>
    <Filter Include="Effects\AmbientOcclusion">
      <UniqueIdentifier>{723ff80c-2107-49c1-8a2b-e01f9d4eb6e9}</UniqueIdentifier>
    </Filter>
    <Filter Include="API\Vulkan">
      <UniqueIdentifier>{f191732c-c52a-4867-976e-f96cedcbf908}</UniqueIdentifier>
    </Filter>
    <Filter Include="Data\Effects\Particles">
      <UniqueIdentifier>{113ae44c-7970-429b-ba40-22c457f0003d}</UniqueIdentifier>
    </Filter>
    <Filter Include="Effects\ParticleSystem">
      <UniqueIdentifier>{be06907b-0403-4c3b-a59a-ec74cbfdfb86}</UniqueIdentifier>
    </Filter>
    <Filter Include="API\Vulkan">
      <UniqueIdentifier>{f191732c-c52a-4867-976e-f96cedcbf908}</UniqueIdentifier>
    </Filter>
    <Filter Include="API\Vulkan\LowLevel">
      <UniqueIdentifier>{230e7726-da32-47d7-bdf6-c77e62c21ada}</UniqueIdentifier>
    </Filter>
    <Filter Include="Effects\TAA">
      <UniqueIdentifier>{d1b8a19e-aea1-4b27-862a-06434b845be7}</UniqueIdentifier>
    </Filter>
    <Filter Include="Utils\Renderer">
      <UniqueIdentifier>{32802cf1-128c-4a2c-835a-17d0a3dd0976}</UniqueIdentifier>
    </Filter>
    <Filter Include="Utils\Platform">
      <UniqueIdentifier>{91140a89-0755-46ae-8bea-7af2e775afb4}</UniqueIdentifier>
    </Filter>
    <Filter Include="Utils\Platform\Linux">
      <UniqueIdentifier>{594e507a-0be5-4e74-bda2-ddf7b429e957}</UniqueIdentifier>
    </Filter>
    <Filter Include="Utils\Platform\Windows">
      <UniqueIdentifier>{cfd2d470-4f60-4788-89e9-9aa4ee7032de}</UniqueIdentifier>
    </Filter>
    <Filter Include="API\D3D12">
      <UniqueIdentifier>{00ac78d3-41db-4095-af85-65088c6b60bd}</UniqueIdentifier>
    </Filter>
    <Filter Include="API\D3D12\LowLevel">
      <UniqueIdentifier>{eaf2bd94-5891-4207-b40a-3e2461da6295}</UniqueIdentifier>
    </Filter>
    <Filter Include="Graphics\Program">
      <UniqueIdentifier>{a2a4ca1c-043f-4b99-8d25-5f413799c4c8}</UniqueIdentifier>
    </Filter>
    <Filter Include="Raytracing">
      <UniqueIdentifier>{fd5e4329-273b-4802-ad4b-9720a882996e}</UniqueIdentifier>
    </Filter>
    <Filter Include="Raytracing\RtProgram">
      <UniqueIdentifier>{e3b76813-257a-4b19-8517-03302aa9fe98}</UniqueIdentifier>
    </Filter>
    <Filter Include="Effects\FXAA">
      <UniqueIdentifier>{51b693f1-34da-4d5e-a6d5-925944c92c79}</UniqueIdentifier>
    </Filter>
    <Filter Include="Graphics\RenderGraph">
      <UniqueIdentifier>{60443751-4f7a-4361-adb2-d3e6edabecf8}</UniqueIdentifier>
    </Filter>
    <Filter Include="RenderPasses">
      <UniqueIdentifier>{c211a7c2-a22a-4745-9a23-42e98dbff40c}</UniqueIdentifier>
    </Filter>
    <Filter Include="Data\RenderPasses">
      <UniqueIdentifier>{6fb02568-1f63-46b7-baee-85e961051a76}</UniqueIdentifier>
    </Filter>
    <Filter Include="Utils\PatternGenerators">
      <UniqueIdentifier>{cc98beaa-c9ed-4457-98c6-89955706cd91}</UniqueIdentifier>
    </Filter>
  </ItemGroup>
  <ItemGroup>
    <None Include="..\Externals\dear_imgui\LICENSE">
      <Filter>Externals\dear_imgui</Filter>
    </None>
    <None Include="..\Externals\dear_imgui\README.md">
      <Filter>Externals\dear_imgui</Filter>
    </None>
    <None Include="..\Externals\GLM\glm\detail\func_exponential.inl">
      <Filter>Externals\GLM\detail</Filter>
    </None>
    <None Include="..\Externals\GLM\glm\detail\func_geometric.inl">
      <Filter>Externals\GLM\detail</Filter>
    </None>
    <None Include="..\Externals\GLM\glm\detail\func_integer.inl">
      <Filter>Externals\GLM\detail</Filter>
    </None>
    <None Include="..\Externals\GLM\glm\detail\func_matrix.inl">
      <Filter>Externals\GLM\detail</Filter>
    </None>
    <None Include="..\Externals\GLM\glm\detail\func_noise.inl">
      <Filter>Externals\GLM\detail</Filter>
    </None>
    <None Include="..\Externals\GLM\glm\detail\func_packing.inl">
      <Filter>Externals\GLM\detail</Filter>
    </None>
    <None Include="..\Externals\GLM\glm\detail\func_trigonometric.inl">
      <Filter>Externals\GLM\detail</Filter>
    </None>
    <None Include="..\Externals\GLM\glm\detail\func_vector_relational.inl">
      <Filter>Externals\GLM\detail</Filter>
    </None>
    <None Include="..\Externals\GLM\glm\detail\intrinsic_common.inl">
      <Filter>Externals\GLM\detail</Filter>
    </None>
    <None Include="..\Externals\GLM\glm\detail\intrinsic_exponential.inl">
      <Filter>Externals\GLM\detail</Filter>
    </None>
    <None Include="..\Externals\GLM\glm\detail\intrinsic_geometric.inl">
      <Filter>Externals\GLM\detail</Filter>
    </None>
    <None Include="..\Externals\GLM\glm\detail\intrinsic_integer.inl">
      <Filter>Externals\GLM\detail</Filter>
    </None>
    <None Include="..\Externals\GLM\glm\detail\intrinsic_matrix.inl">
      <Filter>Externals\GLM\detail</Filter>
    </None>
    <None Include="..\Externals\GLM\glm\detail\intrinsic_trigonometric.inl">
      <Filter>Externals\GLM\detail</Filter>
    </None>
    <None Include="..\Externals\GLM\glm\detail\intrinsic_vector_relational.inl">
      <Filter>Externals\GLM\detail</Filter>
    </None>
    <None Include="..\Externals\GLM\glm\detail\type_gentype.inl">
      <Filter>Externals\GLM\detail</Filter>
    </None>
    <None Include="..\Externals\GLM\glm\detail\type_half.inl">
      <Filter>Externals\GLM\detail</Filter>
    </None>
    <None Include="..\Externals\GLM\glm\detail\type_mat.inl">
      <Filter>Externals\GLM\detail</Filter>
    </None>
    <None Include="..\Externals\GLM\glm\detail\type_mat2x2.inl">
      <Filter>Externals\GLM\detail</Filter>
    </None>
    <None Include="..\Externals\GLM\glm\detail\type_mat2x3.inl">
      <Filter>Externals\GLM\detail</Filter>
    </None>
    <None Include="..\Externals\GLM\glm\detail\type_mat2x4.inl">
      <Filter>Externals\GLM\detail</Filter>
    </None>
    <None Include="..\Externals\GLM\glm\detail\type_mat3x2.inl">
      <Filter>Externals\GLM\detail</Filter>
    </None>
    <None Include="..\Externals\GLM\glm\detail\type_mat3x3.inl">
      <Filter>Externals\GLM\detail</Filter>
    </None>
    <None Include="..\Externals\GLM\glm\detail\type_mat3x4.inl">
      <Filter>Externals\GLM\detail</Filter>
    </None>
    <None Include="..\Externals\GLM\glm\detail\type_mat4x2.inl">
      <Filter>Externals\GLM\detail</Filter>
    </None>
    <None Include="..\Externals\GLM\glm\detail\type_mat4x3.inl">
      <Filter>Externals\GLM\detail</Filter>
    </None>
    <None Include="..\Externals\GLM\glm\detail\type_mat4x4.inl">
      <Filter>Externals\GLM\detail</Filter>
    </None>
    <None Include="..\Externals\GLM\glm\detail\type_vec.inl">
      <Filter>Externals\GLM\detail</Filter>
    </None>
    <None Include="..\Externals\GLM\glm\detail\type_vec1.inl">
      <Filter>Externals\GLM\detail</Filter>
    </None>
    <None Include="..\Externals\GLM\glm\detail\type_vec2.inl">
      <Filter>Externals\GLM\detail</Filter>
    </None>
    <None Include="..\Externals\GLM\glm\detail\type_vec3.inl">
      <Filter>Externals\GLM\detail</Filter>
    </None>
    <None Include="..\Externals\GLM\glm\detail\type_vec4.inl">
      <Filter>Externals\GLM\detail</Filter>
    </None>
    <None Include="..\Externals\GLM\glm\detail\type_vec4_avx.inl">
      <Filter>Externals\GLM\detail</Filter>
    </None>
    <None Include="..\Externals\GLM\glm\detail\type_vec4_avx2.inl">
      <Filter>Externals\GLM\detail</Filter>
    </None>
    <None Include="..\Externals\GLM\glm\detail\type_vec4_sse2.inl">
      <Filter>Externals\GLM\detail</Filter>
    </None>
    <None Include="..\Externals\GLM\glm\detail\func_common.inl">
      <Filter>Externals\GLM\detail</Filter>
    </None>
    <None Include="..\Externals\GLM\glm\gtc\constants.inl">
      <Filter>Externals\GLM\gtc</Filter>
    </None>
    <None Include="..\Externals\GLM\glm\gtc\epsilon.inl">
      <Filter>Externals\GLM\gtc</Filter>
    </None>
    <None Include="..\Externals\GLM\glm\gtc\integer.inl">
      <Filter>Externals\GLM\gtc</Filter>
    </None>
    <None Include="..\Externals\GLM\glm\gtc\matrix_access.inl">
      <Filter>Externals\GLM\gtc</Filter>
    </None>
    <None Include="..\Externals\GLM\glm\gtc\matrix_inverse.inl">
      <Filter>Externals\GLM\gtc</Filter>
    </None>
    <None Include="..\Externals\GLM\glm\gtc\matrix_transform.inl">
      <Filter>Externals\GLM\gtc</Filter>
    </None>
    <None Include="..\Externals\GLM\glm\gtc\noise.inl">
      <Filter>Externals\GLM\gtc</Filter>
    </None>
    <None Include="..\Externals\GLM\glm\gtc\packing.inl">
      <Filter>Externals\GLM\gtc</Filter>
    </None>
    <None Include="..\Externals\GLM\glm\gtc\quaternion.inl">
      <Filter>Externals\GLM\gtc</Filter>
    </None>
    <None Include="..\Externals\GLM\glm\gtc\random.inl">
      <Filter>Externals\GLM\gtc</Filter>
    </None>
    <None Include="..\Externals\GLM\glm\gtc\reciprocal.inl">
      <Filter>Externals\GLM\gtc</Filter>
    </None>
    <None Include="..\Externals\GLM\glm\gtc\round.inl">
      <Filter>Externals\GLM\gtc</Filter>
    </None>
    <None Include="..\Externals\GLM\glm\gtc\type_precision.inl">
      <Filter>Externals\GLM\gtc</Filter>
    </None>
    <None Include="..\Externals\GLM\glm\gtc\type_ptr.inl">
      <Filter>Externals\GLM\gtc</Filter>
    </None>
    <None Include="..\Externals\GLM\glm\gtc\ulp.inl">
      <Filter>Externals\GLM\gtc</Filter>
    </None>
    <None Include="..\Externals\GLM\glm\gtc\vec1.inl">
      <Filter>Externals\GLM\gtc</Filter>
    </None>
    <None Include="..\Externals\GLM\glm\gtc\bitfield.inl">
      <Filter>Externals\GLM\gtc</Filter>
    </None>
    <None Include="..\Externals\GLM\glm\gtx\color_space.inl">
      <Filter>Externals\GLM\gtx</Filter>
    </None>
    <None Include="..\Externals\GLM\glm\gtx\color_space_YCoCg.inl">
      <Filter>Externals\GLM\gtx</Filter>
    </None>
    <None Include="..\Externals\GLM\glm\gtx\common.inl">
      <Filter>Externals\GLM\gtx</Filter>
    </None>
    <None Include="..\Externals\GLM\glm\gtx\compatibility.inl">
      <Filter>Externals\GLM\gtx</Filter>
    </None>
    <None Include="..\Externals\GLM\glm\gtx\component_wise.inl">
      <Filter>Externals\GLM\gtx</Filter>
    </None>
    <None Include="..\Externals\GLM\glm\gtx\dual_quaternion.inl">
      <Filter>Externals\GLM\gtx</Filter>
    </None>
    <None Include="..\Externals\GLM\glm\gtx\euler_angles.inl">
      <Filter>Externals\GLM\gtx</Filter>
    </None>
    <None Include="..\Externals\GLM\glm\gtx\extend.inl">
      <Filter>Externals\GLM\gtx</Filter>
    </None>
    <None Include="..\Externals\GLM\glm\gtx\extented_min_max.inl">
      <Filter>Externals\GLM\gtx</Filter>
    </None>
    <None Include="..\Externals\GLM\glm\gtx\fast_exponential.inl">
      <Filter>Externals\GLM\gtx</Filter>
    </None>
    <None Include="..\Externals\GLM\glm\gtx\fast_square_root.inl">
      <Filter>Externals\GLM\gtx</Filter>
    </None>
    <None Include="..\Externals\GLM\glm\gtx\fast_trigonometry.inl">
      <Filter>Externals\GLM\gtx</Filter>
    </None>
    <None Include="..\Externals\GLM\glm\gtx\gradient_paint.inl">
      <Filter>Externals\GLM\gtx</Filter>
    </None>
    <None Include="..\Externals\GLM\glm\gtx\handed_coordinate_space.inl">
      <Filter>Externals\GLM\gtx</Filter>
    </None>
    <None Include="..\Externals\GLM\glm\gtx\integer.inl">
      <Filter>Externals\GLM\gtx</Filter>
    </None>
    <None Include="..\Externals\GLM\glm\gtx\intersect.inl">
      <Filter>Externals\GLM\gtx</Filter>
    </None>
    <None Include="..\Externals\GLM\glm\gtx\io.inl">
      <Filter>Externals\GLM\gtx</Filter>
    </None>
    <None Include="..\Externals\GLM\glm\gtx\log_base.inl">
      <Filter>Externals\GLM\gtx</Filter>
    </None>
    <None Include="..\Externals\GLM\glm\gtx\matrix_cross_product.inl">
      <Filter>Externals\GLM\gtx</Filter>
    </None>
    <None Include="..\Externals\GLM\glm\gtx\matrix_decompose.inl">
      <Filter>Externals\GLM\gtx</Filter>
    </None>
    <None Include="..\Externals\GLM\glm\gtx\matrix_interpolation.inl">
      <Filter>Externals\GLM\gtx</Filter>
    </None>
    <None Include="..\Externals\GLM\glm\gtx\matrix_major_storage.inl">
      <Filter>Externals\GLM\gtx</Filter>
    </None>
    <None Include="..\Externals\GLM\glm\gtx\matrix_operation.inl">
      <Filter>Externals\GLM\gtx</Filter>
    </None>
    <None Include="..\Externals\GLM\glm\gtx\matrix_query.inl">
      <Filter>Externals\GLM\gtx</Filter>
    </None>
    <None Include="..\Externals\GLM\glm\gtx\matrix_transform_2d.inl">
      <Filter>Externals\GLM\gtx</Filter>
    </None>
    <None Include="..\Externals\GLM\glm\gtx\mixed_product.inl">
      <Filter>Externals\GLM\gtx</Filter>
    </None>
    <None Include="..\Externals\GLM\glm\gtx\multiple.inl">
      <Filter>Externals\GLM\gtx</Filter>
    </None>
    <None Include="..\Externals\GLM\glm\gtx\norm.inl">
      <Filter>Externals\GLM\gtx</Filter>
    </None>
    <None Include="..\Externals\GLM\glm\gtx\normal.inl">
      <Filter>Externals\GLM\gtx</Filter>
    </None>
    <None Include="..\Externals\GLM\glm\gtx\normalize_dot.inl">
      <Filter>Externals\GLM\gtx</Filter>
    </None>
    <None Include="..\Externals\GLM\glm\gtx\number_precision.inl">
      <Filter>Externals\GLM\gtx</Filter>
    </None>
    <None Include="..\Externals\GLM\glm\gtx\optimum_pow.inl">
      <Filter>Externals\GLM\gtx</Filter>
    </None>
    <None Include="..\Externals\GLM\glm\gtx\orthonormalize.inl">
      <Filter>Externals\GLM\gtx</Filter>
    </None>
    <None Include="..\Externals\GLM\glm\gtx\perpendicular.inl">
      <Filter>Externals\GLM\gtx</Filter>
    </None>
    <None Include="..\Externals\GLM\glm\gtx\polar_coordinates.inl">
      <Filter>Externals\GLM\gtx</Filter>
    </None>
    <None Include="..\Externals\GLM\glm\gtx\projection.inl">
      <Filter>Externals\GLM\gtx</Filter>
    </None>
    <None Include="..\Externals\GLM\glm\gtx\quaternion.inl">
      <Filter>Externals\GLM\gtx</Filter>
    </None>
    <None Include="..\Externals\GLM\glm\gtx\raw_data.inl">
      <Filter>Externals\GLM\gtx</Filter>
    </None>
    <None Include="..\Externals\GLM\glm\gtx\rotate_normalized_axis.inl">
      <Filter>Externals\GLM\gtx</Filter>
    </None>
    <None Include="..\Externals\GLM\glm\gtx\rotate_vector.inl">
      <Filter>Externals\GLM\gtx</Filter>
    </None>
    <None Include="..\Externals\GLM\glm\gtx\scalar_relational.inl">
      <Filter>Externals\GLM\gtx</Filter>
    </None>
    <None Include="..\Externals\GLM\glm\gtx\simd_mat4.inl">
      <Filter>Externals\GLM\gtx</Filter>
    </None>
    <None Include="..\Externals\GLM\glm\gtx\simd_quat.inl">
      <Filter>Externals\GLM\gtx</Filter>
    </None>
    <None Include="..\Externals\GLM\glm\gtx\simd_vec4.inl">
      <Filter>Externals\GLM\gtx</Filter>
    </None>
    <None Include="..\Externals\GLM\glm\gtx\spline.inl">
      <Filter>Externals\GLM\gtx</Filter>
    </None>
    <None Include="..\Externals\GLM\glm\gtx\std_based_type.inl">
      <Filter>Externals\GLM\gtx</Filter>
    </None>
    <None Include="..\Externals\GLM\glm\gtx\string_cast.inl">
      <Filter>Externals\GLM\gtx</Filter>
    </None>
    <None Include="..\Externals\GLM\glm\gtx\transform.inl">
      <Filter>Externals\GLM\gtx</Filter>
    </None>
    <None Include="..\Externals\GLM\glm\gtx\transform2.inl">
      <Filter>Externals\GLM\gtx</Filter>
    </None>
    <None Include="..\Externals\GLM\glm\gtx\type_aligned.inl">
      <Filter>Externals\GLM\gtx</Filter>
    </None>
    <None Include="..\Externals\GLM\glm\gtx\vector_angle.inl">
      <Filter>Externals\GLM\gtx</Filter>
    </None>
    <None Include="..\Externals\GLM\glm\gtx\vector_query.inl">
      <Filter>Externals\GLM\gtx</Filter>
    </None>
    <None Include="..\Externals\GLM\glm\gtx\wrap.inl">
      <Filter>Externals\GLM\gtx</Filter>
    </None>
    <None Include="..\Externals\GLM\glm\gtx\associated_min_max.inl">
      <Filter>Externals\GLM\gtx</Filter>
    </None>
    <None Include="..\Externals\GLM\glm\gtx\bit.inl">
      <Filter>Externals\GLM\gtx</Filter>
    </None>
    <None Include="..\Externals\GLM\glm\gtx\closest_point.inl">
      <Filter>Externals\GLM\gtx</Filter>
    </None>
    <None Include="Data\Framework\Shaders\Blit.ps.slang">
      <Filter>Data\Framework\Shaders</Filter>
    </None>
    <None Include="Data\Framework\Shaders\Blit.vs.slang">
      <Filter>Data\Framework\Shaders</Filter>
    </None>
    <None Include="Data\Framework\Shaders\FullScreenPass.gs.slang">
      <Filter>Data\Framework\Shaders</Filter>
    </None>
    <None Include="Data\Framework\Shaders\FullScreenPass.vs.slang">
      <Filter>Data\Framework\Shaders</Filter>
    </None>
    <None Include="Data\Effects\ParticleEmit.cs.slang">
      <Filter>Data\Effects\Particles</Filter>
    </None>
    <None Include="Data\Effects\ParticleInterpColor.ps.slang">
      <Filter>Data\Effects\Particles</Filter>
    </None>
    <None Include="Data\Effects\ParticleSimulate.cs.slang">
      <Filter>Data\Effects\Particles</Filter>
    </None>
    <None Include="Data\Effects\ParticleSort.cs.slang">
      <Filter>Data\Effects\Particles</Filter>
    </None>
    <None Include="Data\Effects\ParticleTexture.ps.slang">
      <Filter>Data\Effects\Particles</Filter>
    </None>
    <None Include="Data\Effects\ParticleVertex.vs.slang">
      <Filter>Data\Effects\Particles</Filter>
    </None>
    <None Include="Data\DefaultVS.slang">
      <Filter>Data</Filter>
    </None>
    <None Include="ShadingUtils\Shading.slang">
      <Filter>ShadingUtils</Filter>
    </None>
    <None Include="Data\ShaderCommon.slang">
      <Filter>Data</Filter>
    </None>
    <None Include="Data\HostDeviceData.slang">
      <Filter>Data</Filter>
    </None>
    <None Include="Data\Framework\Shaders\ParallelReduction.ps.slang">
      <Filter>Data\Framework\Shaders</Filter>
    </None>
    <None Include="Data\Framework\Shaders\ComputeSkinning.cs.slang">
      <Filter>Data\Framework\Shaders</Filter>
    </None>
    <None Include="ShadingUtils\Lights.slang">
      <Filter>ShadingUtils</Filter>
    </None>
    <None Include="ShadingUtils\BRDF.slang">
      <Filter>ShadingUtils</Filter>
    </None>
    <None Include="Data\Framework\Shaders\MaterialBlock.slang">
      <Filter>Data\Framework\Shaders</Filter>
    </None>
    <None Include="ShadingUtils\Helpers.slang">
      <Filter>ShadingUtils</Filter>
    </None>
    <None Include="Data\Framework\Shaders\LightProbeIntegration.ps.slang">
      <Filter>Data\Framework\Shaders</Filter>
    </None>
    <None Include="ShadingUtils\Raytracing.slang">
      <Filter>ShadingUtils</Filter>
    </None>
    <None Include="Data\Framework\Shaders\Gui.slang">
      <Filter>Data\Framework\Shaders</Filter>
    </None>
    <None Include="Data\Framework\Shaders\TextRenderer.slang">
      <Filter>Data\Framework\Shaders</Filter>
    </None>
    <None Include="Data\Framework\Shaders\SceneEditor.slang">
      <Filter>Data\Framework\Shaders</Filter>
    </None>
    <None Include="Data\Effects\CascadedShadowMap.slang">
      <Filter>Data\Effects</Filter>
    </None>
    <None Include="Data\Effects\DepthPass.slang">
      <Filter>Data\Effects</Filter>
    </None>
    <None Include="Data\Effects\GaussianBlur.ps.slang">
      <Filter>Data\Effects</Filter>
    </None>
    <None Include="Data\Effects\LeanMapping.slang">
      <Filter>Data\Effects</Filter>
    </None>
    <None Include="Data\Effects\ParticleConstColor.ps.slang">
      <Filter>Data\Effects</Filter>
    </None>
    <None Include="Data\Effects\ShadowPass.slang">
      <Filter>Data\Effects</Filter>
    </None>
    <None Include="Data\Effects\SkyBox.slang">
      <Filter>Data\Effects</Filter>
    </None>
    <None Include="Data\Effects\SSAO.ps.slang">
      <Filter>Data\Effects</Filter>
    </None>
    <None Include="Data\Effects\TAA.ps.slang">
      <Filter>Data\Effects</Filter>
    </None>
    <None Include="Data\Effects\ToneMapping.ps.slang">
      <Filter>Data\Effects</Filter>
    </None>
    <None Include="Data\Effects\VisibilityPass.ps.slang">
      <Filter>Data\Effects</Filter>
    </None>
    <None Include="Data\Effects\FXAA.slang">
      <Filter>Data\Effects</Filter>
    </None>
    <None Include="Data\RenderPasses\SceneLightingPass.slang">
      <Filter>Data\RenderPasses</Filter>
    </None>
  </ItemGroup>
</Project><|MERGE_RESOLUTION|>--- conflicted
+++ resolved
@@ -571,17 +571,14 @@
     <ClCompile Include="Utils\Scripting.cpp">
       <Filter>Utils</Filter>
     </ClCompile>
-<<<<<<< HEAD
+    <ClCompile Include="Utils\RenderGraphScripting.cpp">
+      <Filter>Utils</Filter>
+    </ClCompile>
+    <ClCompile Include="Graphics\RenderGraph\RenderGraphImportExport.cpp" />
+    <ClCompile Include="Graphics\RenderGraph\RenderGraphIR.cpp" />
     <ClCompile Include="RenderPasses\ResolvePass.cpp">
       <Filter>RenderPasses</Filter>
     </ClCompile>
-=======
-    <ClCompile Include="Utils\RenderGraphScripting.cpp">
-      <Filter>Utils</Filter>
-    </ClCompile>
-    <ClCompile Include="Graphics\RenderGraph\RenderGraphImportExport.cpp" />
-    <ClCompile Include="Graphics\RenderGraph\RenderGraphIR.cpp" />
->>>>>>> 90790cc7
   </ItemGroup>
   <ItemGroup>
     <ClInclude Include="Graphics\Model\Animation.h">
@@ -1794,14 +1791,11 @@
     <ClInclude Include="Utils\RenderGraphScripting.h">
       <Filter>Utils</Filter>
     </ClInclude>
-<<<<<<< HEAD
+    <ClInclude Include="Graphics\RenderGraph\RenderGraphImportExport.h" />
+    <ClInclude Include="Graphics\RenderGraph\RenderGraphIR.h" />
     <ClInclude Include="RenderPasses\ResolvePass.h">
       <Filter>RenderPasses</Filter>
     </ClInclude>
-=======
-    <ClInclude Include="Graphics\RenderGraph\RenderGraphImportExport.h" />
-    <ClInclude Include="Graphics\RenderGraph\RenderGraphIR.h" />
->>>>>>> 90790cc7
   </ItemGroup>
   <ItemGroup>
     <Filter Include="Externals">
