--- conflicted
+++ resolved
@@ -550,10 +550,6 @@
     <ClCompile Include="Utils\VariablesBufferUI.cpp">
       <Filter>Utils</Filter>
     </ClCompile>
-<<<<<<< HEAD
-    <ClCompile Include="..\Externals\GLM\glm\detail\glm.cpp">
-      <Filter>Externals\GLM\detail</Filter>
-=======
     <ClCompile Include="Graphics\RenderGraph\RenderPassesLibrary.cpp">
       <Filter>Graphics\RenderGraph</Filter>
     </ClCompile>
@@ -582,7 +578,9 @@
     </ClCompile>
     <ClCompile Include="Utils\Scripting\EnumsScriptBindings.cpp">
       <Filter>Utils\Scripting</Filter>
->>>>>>> d056a841
+    </ClCompile>
+    <ClCompile Include="..\Externals\GLM\glm\detail\glm.cpp">
+      <Filter>Externals\GLM\detail</Filter>
     </ClCompile>
   </ItemGroup>
   <ItemGroup>
@@ -1385,6 +1383,18 @@
     <ClInclude Include="Effects\FXAA\FXAA.h">
       <Filter>Effects\FXAA</Filter>
     </ClInclude>
+    <ClInclude Include="Graphics\RenderGraph\RenderGraph.h">
+      <Filter>Graphics\RenderGraph</Filter>
+    </ClInclude>
+    <ClInclude Include="Graphics\RenderGraph\RenderPass.h">
+      <Filter>Graphics\RenderGraph</Filter>
+    </ClInclude>
+    <ClInclude Include="RenderPasses\BlitPass.h">
+      <Filter>RenderPasses</Filter>
+    </ClInclude>
+    <ClInclude Include="Utils\DirectedGraph.h">
+      <Filter>Utils</Filter>
+    </ClInclude>
     <ClInclude Include="Utils\VariablesBufferUI.h">
       <Filter>Utils</Filter>
     </ClInclude>
@@ -2099,25 +2109,8 @@
     <ClInclude Include="..\Externals\GLM\glm\simd\exponential.h">
       <Filter>Externals\GLM\simd</Filter>
     </ClInclude>
-<<<<<<< HEAD
     <ClInclude Include="..\Externals\GLM\glm\simd\geometric.h">
       <Filter>Externals\GLM\simd</Filter>
-=======
-    <ClInclude Include="Graphics\RenderGraph\RenderGraph.h">
-      <Filter>Graphics\RenderGraph</Filter>
-    </ClInclude>
-    <ClInclude Include="Graphics\RenderGraph\RenderPass.h">
-      <Filter>Graphics\RenderGraph</Filter>
-    </ClInclude>
-    <ClInclude Include="RenderPasses\BlitPass.h">
-      <Filter>RenderPasses</Filter>
-    </ClInclude>
-    <ClInclude Include="Utils\DirectedGraph.h">
-      <Filter>Utils</Filter>
-    </ClInclude>
-    <ClInclude Include="Utils\VariablesBufferUI.h">
-      <Filter>Utils</Filter>
->>>>>>> d056a841
     </ClInclude>
     <ClInclude Include="RenderPasses\DepthPass.h">
       <Filter>RenderPasses</Filter>
@@ -2354,13 +2347,12 @@
     <Filter Include="Effects\FXAA">
       <UniqueIdentifier>{51b693f1-34da-4d5e-a6d5-925944c92c79}</UniqueIdentifier>
     </Filter>
-<<<<<<< HEAD
     <Filter Include="Externals\GLM\simd">
       <UniqueIdentifier>{5bee4c25-1a69-4642-bab4-b6abb96f22c9}</UniqueIdentifier>
     </Filter>
     <Filter Include="Externals\GLM\ext">
       <UniqueIdentifier>{5b2b7469-98ac-4316-ac45-6ee5dbc7d61f}</UniqueIdentifier>
-=======
+    </Filter>
     <Filter Include="Graphics\RenderGraph">
       <UniqueIdentifier>{60443751-4f7a-4361-adb2-d3e6edabecf8}</UniqueIdentifier>
     </Filter>
@@ -2375,7 +2367,6 @@
     </Filter>
     <Filter Include="Utils\Scripting">
       <UniqueIdentifier>{0193cc13-996d-498d-a32e-8990117f264d}</UniqueIdentifier>
->>>>>>> d056a841
     </Filter>
   </ItemGroup>
   <ItemGroup>
@@ -2635,8 +2626,6 @@
     <None Include="..\Externals\GLM\glm\ext\scalar_constants.inl">
       <Filter>Externals\GLM\ext</Filter>
     </None>
-    <None Include="..\Externals\GLM\glm\ext\scalar_relational.inl">
-      <Filter>Externals\GLM\ext</Filter>
     </None>
     <None Include="..\Externals\GLM\glm\ext\vector_common.inl">
       <Filter>Externals\GLM\ext</Filter>
@@ -2881,125 +2870,5 @@
     <None Include="..\Externals\GLM\glm\gtx\bit.inl">
       <Filter>Externals\GLM\gtx</Filter>
     </None>
-<<<<<<< HEAD
-=======
-    <None Include="..\Externals\GLM\glm\gtx\closest_point.inl">
-      <Filter>Externals\GLM\gtx</Filter>
-    </None>
-    <None Include="Data\Framework\Shaders\Blit.ps.slang">
-      <Filter>Data\Framework\Shaders</Filter>
-    </None>
-    <None Include="Data\Framework\Shaders\Blit.vs.slang">
-      <Filter>Data\Framework\Shaders</Filter>
-    </None>
-    <None Include="Data\Framework\Shaders\FullScreenPass.gs.slang">
-      <Filter>Data\Framework\Shaders</Filter>
-    </None>
-    <None Include="Data\Framework\Shaders\FullScreenPass.vs.slang">
-      <Filter>Data\Framework\Shaders</Filter>
-    </None>
-    <None Include="Data\Effects\ParticleEmit.cs.slang">
-      <Filter>Data\Effects\Particles</Filter>
-    </None>
-    <None Include="Data\Effects\ParticleInterpColor.ps.slang">
-      <Filter>Data\Effects\Particles</Filter>
-    </None>
-    <None Include="Data\Effects\ParticleSimulate.cs.slang">
-      <Filter>Data\Effects\Particles</Filter>
-    </None>
-    <None Include="Data\Effects\ParticleSort.cs.slang">
-      <Filter>Data\Effects\Particles</Filter>
-    </None>
-    <None Include="Data\Effects\ParticleTexture.ps.slang">
-      <Filter>Data\Effects\Particles</Filter>
-    </None>
-    <None Include="Data\Effects\ParticleVertex.vs.slang">
-      <Filter>Data\Effects\Particles</Filter>
-    </None>
-    <None Include="Data\DefaultVS.slang">
-      <Filter>Data</Filter>
-    </None>
-    <None Include="ShadingUtils\Shading.slang">
-      <Filter>ShadingUtils</Filter>
-    </None>
-    <None Include="Data\ShaderCommon.slang">
-      <Filter>Data</Filter>
-    </None>
-    <None Include="Data\HostDeviceData.slang">
-      <Filter>Data</Filter>
-    </None>
-    <None Include="Data\Framework\Shaders\ParallelReduction.ps.slang">
-      <Filter>Data\Framework\Shaders</Filter>
-    </None>
-    <None Include="Data\Framework\Shaders\ComputeSkinning.cs.slang">
-      <Filter>Data\Framework\Shaders</Filter>
-    </None>
-    <None Include="ShadingUtils\Lights.slang">
-      <Filter>ShadingUtils</Filter>
-    </None>
-    <None Include="ShadingUtils\BRDF.slang">
-      <Filter>ShadingUtils</Filter>
-    </None>
-    <None Include="Data\Framework\Shaders\MaterialBlock.slang">
-      <Filter>Data\Framework\Shaders</Filter>
-    </None>
-    <None Include="ShadingUtils\Helpers.slang">
-      <Filter>ShadingUtils</Filter>
-    </None>
-    <None Include="Data\Framework\Shaders\LightProbeIntegration.ps.slang">
-      <Filter>Data\Framework\Shaders</Filter>
-    </None>
-    <None Include="ShadingUtils\Raytracing.slang">
-      <Filter>ShadingUtils</Filter>
-    </None>
-    <None Include="Data\Framework\Shaders\Gui.slang">
-      <Filter>Data\Framework\Shaders</Filter>
-    </None>
-    <None Include="Data\Framework\Shaders\TextRenderer.slang">
-      <Filter>Data\Framework\Shaders</Filter>
-    </None>
-    <None Include="Data\Framework\Shaders\SceneEditor.slang">
-      <Filter>Data\Framework\Shaders</Filter>
-    </None>
-    <None Include="Data\Effects\CascadedShadowMap.slang">
-      <Filter>Data\Effects</Filter>
-    </None>
-    <None Include="Data\Effects\DepthPass.slang">
-      <Filter>Data\Effects</Filter>
-    </None>
-    <None Include="Data\Effects\GaussianBlur.ps.slang">
-      <Filter>Data\Effects</Filter>
-    </None>
-    <None Include="Data\Effects\LeanMapping.slang">
-      <Filter>Data\Effects</Filter>
-    </None>
-    <None Include="Data\Effects\ParticleConstColor.ps.slang">
-      <Filter>Data\Effects</Filter>
-    </None>
-    <None Include="Data\Effects\ShadowPass.slang">
-      <Filter>Data\Effects</Filter>
-    </None>
-    <None Include="Data\Effects\SkyBox.slang">
-      <Filter>Data\Effects</Filter>
-    </None>
-    <None Include="Data\Effects\SSAO.ps.slang">
-      <Filter>Data\Effects</Filter>
-    </None>
-    <None Include="Data\Effects\TAA.ps.slang">
-      <Filter>Data\Effects</Filter>
-    </None>
-    <None Include="Data\Effects\ToneMapping.ps.slang">
-      <Filter>Data\Effects</Filter>
-    </None>
-    <None Include="Data\Effects\VisibilityPass.ps.slang">
-      <Filter>Data\Effects</Filter>
-    </None>
-    <None Include="Data\Effects\FXAA.slang">
-      <Filter>Data\Effects</Filter>
-    </None>
-    <None Include="Data\RenderPasses\ForwardLightingPass.slang">
-      <Filter>Data\RenderPasses</Filter>
-    </None>
->>>>>>> d056a841
   </ItemGroup>
 </Project>