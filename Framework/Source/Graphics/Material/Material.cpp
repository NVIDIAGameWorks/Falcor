--- conflicted
+++ resolved
@@ -45,17 +45,6 @@
     {
         mData.id = sMaterialCounter;
         sMaterialCounter++;
-<<<<<<< HEAD
-        if (spBlockReflection == nullptr)
-        {
-            GraphicsProgram::SharedPtr pProgram = GraphicsProgram::createFromFile("Framework/Shaders/MaterialBlock.slang", "", "main");
-            ProgramReflection::SharedConstPtr pReflection = pProgram->getReflector();
-            spBlockReflection = pReflection->getParameterBlock(kMaterialVarName);
-            assert(spBlockReflection);
-        }
-        mpParameterBlock = ParameterBlock::create(spBlockReflection, true);
-=======
->>>>>>> 4318cb3f
     }
 
     Material::SharedPtr Material::create(const std::string& name)
@@ -133,18 +122,10 @@
 
     void Material::setBaseColorTexture(Texture::SharedPtr& pBaseColor)
     {
-<<<<<<< HEAD
-        mParamBlockDirty = mParamBlockDirty || (mData.resources.baseColor != pBaseColor);
-        mData.resources.baseColor = pBaseColor;
-        updateBaseColorType();
-        bool hasAlpha = pBaseColor && doesFormatHasAlpha(pBaseColor->getFormat());
-        setAlphaMode(hasAlpha ? AlphaModeMask : AlphaModeOpaque);
-=======
         mParamBlockDirty = mParamBlockDirty || (diffuseChannel != pDiffuse);
         diffuseChannel = pDiffuse;
         bool hasAlpha = pDiffuse && doesFormatHasAlpha(pDiffuse->getFormat());
         setAlphaTestMode(hasAlpha ? AlphaTestMode::HashedIsotropic : AlphaTestMode::Disabled);
->>>>>>> 4318cb3f
     }
 
     void Material::setSpecularTexture(Texture::SharedPtr pSpecular)
@@ -161,14 +142,8 @@
 
     void Material::setBaseColor(const vec4& color)
     {
-<<<<<<< HEAD
-        mParamBlockDirty = mParamBlockDirty || (mData.baseColor != color);
-        mData.baseColor = color;
-        updateBaseColorType();
-=======
         mParamBlockDirty = mParamBlockDirty || (diffuseChannel != color);
         diffuseChannel = color;
->>>>>>> 4318cb3f
     }
 
     void Material::setSpecularParams(const vec4& color)
@@ -181,22 +156,6 @@
     {
         mParamBlockDirty = mParamBlockDirty || (emissiveChannel != vec4(color, 1.0f));
         emissiveChannel = vec4(color, 1.0f);
-    }
-
-<<<<<<< HEAD
-    void Material::updateBaseColorType()
-    {
-        mData.flags = PACK_DIFFUSE_TYPE(mData.flags, getChannelMode(mData.resources.baseColor != nullptr, mData.baseColor));
-    }
-
-    void Material::updateSpecularType()
-    {
-        mData.flags = PACK_SPECULAR_TYPE(mData.flags, getChannelMode(mData.resources.specular != nullptr, mData.specular));
-    }
-
-    void Material::updateEmissiveType()
-    {
-        mData.flags = PACK_EMISSIVE_TYPE(mData.flags, getChannelMode(mData.resources.emissive != nullptr, mData.emissive));
     }
 
     void Material::updateOcclusionFlag()
@@ -216,15 +175,8 @@
         bool shouldEnable = mOcclusionMapEnabled && hasMap;
         mData.flags = PACK_OCCLUSION_MAP(mData.flags, shouldEnable ? 1 : 0);
     }
-
-    void Material::setNormalMap(Texture::SharedPtr pNormalMap)
-    {
-        mParamBlockDirty = mParamBlockDirty || (mData.resources.normalMap != pNormalMap);
-        mData.resources.normalMap = pNormalMap;
-=======
     uint32_t Material::getNormalMode(Texture::SharedPtr pNormalMap) const
     {
->>>>>>> 4318cb3f
         uint32_t normalMode = NormalMapUnused;
         if (pNormalMap)
         {
@@ -255,15 +207,9 @@
 
     void Material::setOcclusionMap(Texture::SharedPtr pOcclusionMap)
     {
-<<<<<<< HEAD
-        mParamBlockDirty = mParamBlockDirty || (mData.resources.occlusionMap != pOcclusionMap);
-        mData.resources.occlusionMap = pOcclusionMap;
-        mParamBlockDirty = true;
-        updateOcclusionFlag();
-=======
         mParamBlockDirty = mParamBlockDirty || (occlusionChannel != pOcclusionMap);
         occlusionChannel = pOcclusionMap;
->>>>>>> 4318cb3f
+        updateOcclusionFlag();
     }
 
     void Material::setLightMap(Texture::SharedPtr pLightMap)
@@ -282,28 +228,6 @@
 
     bool Material::operator==(const Material& other) const 
     {
-<<<<<<< HEAD
-#define compare_field(_a) if (mData._a != other.mData._a) return false
-        compare_field(baseColor);
-        compare_field(specular);
-        compare_field(emissive);
-        compare_field(alphaThreshold);
-        compare_field(IoR);
-        compare_field(flags);
-        compare_field(heightScaleOffset);
-#undef compare_field
-
-#define compare_texture(_a) if (mData.resources._a != other.mData.resources._a) return false
-        compare_texture(baseColor);
-        compare_texture(specular);
-        compare_texture(emissive);
-        compare_texture(normalMap);
-        compare_texture(occlusionMap);
-        compare_texture(lightMap);
-        compare_texture(heightMap);
-#undef compare_texture
-        if (mData.resources.samplerState != other.mData.resources.samplerState) return false;
-=======
 #define compare_field(_a) if (_a != other._a) return false
         compare_field(diffuseChannel);
         compare_field(specularChannel);
@@ -319,7 +243,6 @@
 #undef compare_field
 
         if (mSampler != other.mSampler) return false;
->>>>>>> 4318cb3f
         return true;
     }
     
@@ -351,19 +274,6 @@
         check_offset(heightScaleOffset);
         assert(offset + dataSize <= pCB->getSize());
 
-<<<<<<< HEAD
-        pCB->setBlob(&data, offset, dataSize);
-
-        // Now set the textures
-#define set_texture(texName) pBlock->setTexture(varName + "resources." #texName, data.resources.texName)
-        set_texture(baseColor);
-        set_texture(specular);
-        set_texture(emissive);
-        set_texture(normalMap);
-        set_texture(occlusionMap);
-        set_texture(lightMap);
-        set_texture(heightMap);
-=======
         pCB->setBlob(&mData, offset, dataSize);
 
         // Now set the channels
@@ -375,7 +285,6 @@
         set_channel(lightmapChannel);
         set_channel(heightChannel);
         set_channel(normalMap);
->>>>>>> 4318cb3f
 #undef set_texture
         if (alphaTestMode == AlphaTestMode::HashedAnisotropic ||
             alphaTestMode == AlphaTestMode::HashedIsotropic)
