--- conflicted
+++ resolved
@@ -517,19 +517,12 @@
 
         if (shaders[(uint32_t)ShaderType::Compute])
         {
-<<<<<<< HEAD
-            return ProgramVersion::create(shaders[(uint32_t)ShaderType::Compute], log, getProgramDescString());
-=======
             return ProgramVersion::create(mpReflector, shaders[(uint32_t)ShaderType::Compute], log, getProgramDescString());
->>>>>>> 33031bc8
         }
         else
         {
             return ProgramVersion::create(
-<<<<<<< HEAD
-=======
                 mpReflector,
->>>>>>> 33031bc8
                 shaders[(uint32_t)ShaderType::Vertex],
                 shaders[(uint32_t)ShaderType::Pixel],
                 shaders[(uint32_t)ShaderType::Geometry],
