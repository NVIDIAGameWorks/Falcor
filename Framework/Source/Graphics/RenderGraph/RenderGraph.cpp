--- conflicted
+++ resolved
@@ -391,40 +391,6 @@
         return true;
     }
 
-<<<<<<< HEAD
-    bool RenderGraph::isGraphOutput(const GraphOut& graphOut) const
-    {
-        for (const GraphOut& currentOut : mOutputs)
-        {
-            if (graphOut == currentOut) return true;
-        }
-        
-        return false;
-    }
-
-    // Matt TODO: No need to go over the edges, for each node just get all the outputs
-    std::vector<RenderGraph::OutputInfo> RenderGraph::getAvailableOutputs() const
-    {
-        std::vector<OutputInfo> outputs;
-        std::unordered_set<std::string> visitedOutputs;
-        for (const auto& node : mNodeData)
-        {
-            const DirectedGraph::Node* pNode = mpGraph->getNode(node.first);
-            for (uint32_t i = 0; i < pNode->getOutgoingEdgeCount(); ++i)
-            {
-                const RenderGraph::EdgeData& edgeData = mEdgeData.find(pNode->getOutgoingEdge(i))->second;
-                GraphOut thisOutput{ node.first, edgeData.srcField };
-                bool isOutput = isGraphOutput(thisOutput);
-                std::string fieldName = node.second.nodeName + "." + thisOutput.field;
-                if (visitedOutputs.find(fieldName) == visitedOutputs.end())
-                {
-                    visitedOutputs.insert(fieldName);
-                    outputs.push_back(OutputInfo{ fieldName, isOutput });
-                }
-            }
-        }
-        return outputs;
-=======
     bool RenderGraph::insertAutoPasses()
     {
         bool addedPasses = false;
@@ -507,7 +473,40 @@
         }
 
         return addedPasses;
->>>>>>> 681cd131
+    }
+
+    bool RenderGraph::isGraphOutput(const GraphOut& graphOut) const
+    {
+        for (const GraphOut& currentOut : mOutputs)
+        {
+            if (graphOut == currentOut) return true;
+        }
+        
+        return false;
+    }
+
+    // Matt TODO: No need to go over the edges, for each node just get all the outputs
+    std::vector<RenderGraph::OutputInfo> RenderGraph::getAvailableOutputs() const
+    {
+        std::vector<OutputInfo> outputs;
+        std::unordered_set<std::string> visitedOutputs;
+        for (const auto& node : mNodeData)
+        {
+            const DirectedGraph::Node* pNode = mpGraph->getNode(node.first);
+            for (uint32_t i = 0; i < pNode->getOutgoingEdgeCount(); ++i)
+            {
+                const RenderGraph::EdgeData& edgeData = mEdgeData.find(pNode->getOutgoingEdge(i))->second;
+                GraphOut thisOutput{ node.first, edgeData.srcField };
+                bool isOutput = isGraphOutput(thisOutput);
+                std::string fieldName = node.second.nodeName + "." + thisOutput.field;
+                if (visitedOutputs.find(fieldName) == visitedOutputs.end())
+                {
+                    visitedOutputs.insert(fieldName);
+                    outputs.push_back(OutputInfo{ fieldName, isOutput });
+                }
+            }
+        }
+        return outputs;
     }
 
     bool RenderGraph::resolveResourceTypes()
@@ -518,7 +517,7 @@
         {
             passToIndex.emplace(mNodeData[mExecutionList[i]].pPass.get(), uint32_t(i));
         }
-        
+
         for (size_t i = 0; i < mExecutionList.size(); i++)
         {
             uint32_t nodeIndex = mExecutionList[i];
@@ -568,13 +567,8 @@
                 const auto& pSrcPass = mNodeData[pEdge->getSourceNode()].pPass;
                 const RenderPassReflection::Field& srcField = mPassReflectionMap[pSrcPass.get()].getField(edgeData.srcField);
 
-<<<<<<< HEAD
-                mpResourcesCache->registerField(srcResourceName, field, passToIndex[pSrcPass]);
-                mpResourcesCache->registerField(dstResourceName, dstField, passToIndex[pDstPass.get()], srcResourceName);
-=======
                 assert(passToIndex.count(pSrcPass.get()) > 0);
                 mpResourcesCache->registerField(dstFieldName, srcField, passToIndex[pSrcPass.get()], srcFieldName);
->>>>>>> 681cd131
             }
         }
 
@@ -625,7 +619,6 @@
 
     void RenderGraph::update(const SharedPtr& pGraph)
     {
-<<<<<<< HEAD
         // fill in missing passes from referenced graph
         for (const auto& nameIndexPair : pGraph->mNameToIndex)
         {
@@ -684,16 +677,10 @@
 
     bool RenderGraph::setInput(const std::string& name, const std::shared_ptr<Resource>& pResource)
     {
-        str_pair strPair;
-        RenderPass* pPass = getRenderPassAndNamePair<true>(this, name, "RenderGraph::setInput()", strPair);
-        if (pPass == nullptr) return false;
-        mpResourcesCache->registerExternalResource(name, pResource);
-=======
         str_pair strPair;
         RenderPass* pPass = getRenderPassAndNamePair<true>(this, name, "RenderGraph::setInput()", strPair);
         if (pPass == nullptr) return false;
         mpResourcesCache->registerExternalInput(name, pResource);
->>>>>>> 681cd131
         return true;
     }
 
@@ -835,9 +822,6 @@
         return src.getSampleCount() > 1 && dst.getSampleCount() == 1;
     }
 
-<<<<<<< HEAD
-    void RenderGraph::getUnsatisfiedInputs(const NodeData* pNodeData, const RenderPassReflection& passReflection, std::vector<RenderPassReflection::Field>& outList) const
-=======
     void RenderGraph::restoreCompilationChanges()
     {
         for (const auto& name : mCompilationChanges.generatedPasses) removePass(name);
@@ -847,8 +831,7 @@
         mCompilationChanges.removedEdges.clear();
     }
 
-    void RenderGraph::getUnsatisfiedInputs(const NodeData* pNodeData, const RenderPassReflection& passReflection, std::vector<RenderPassReflection::Field>& outList)
->>>>>>> 681cd131
+    void RenderGraph::getUnsatisfiedInputs(const NodeData* pNodeData, const RenderPassReflection& passReflection, std::vector<RenderPassReflection::Field>& outList) const
     {
         assert(mNameToIndex.count(pNodeData->nodeName) > 0);
 
