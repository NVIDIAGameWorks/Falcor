--- conflicted
+++ resolved
@@ -49,12 +49,9 @@
     const char* RenderGraphScripting::kCreateGraph = "createRenderGraph";
     const char* RenderGraphScripting::kCreatePass = "createRenderPass";
     const char* RenderGraphScripting::kUpdatePass = "updatePass";
-<<<<<<< HEAD
+    const char* RenderGraphScripting::kLoadPassLibrary = "loadRenderPassLibrary";
     const char* RenderGraphScripting::kSetName = "setName";
     const char* RenderGraphScripting::kSetScene = "setScene";
-=======
-    const char* RenderGraphScripting::kLoadPassLibrary = "loadRenderPassLibrary";
->>>>>>> 66d6cb57
 
     void RenderGraphScripting::registerScriptingObjects(pybind11::module& m)
     {
