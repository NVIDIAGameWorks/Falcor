--- conflicted
+++ resolved
@@ -78,11 +78,7 @@
 
         /** Will be called whenever the backbuffer size changed
         */
-<<<<<<< HEAD
-        virtual bool isValid(std::string& log) = 0;
-=======
         virtual void onResize(uint32_t width, uint32_t height) {}
->>>>>>> 392e6e74
 
         /** Set a scene into the render-pass
         */
@@ -100,16 +96,7 @@
 
         /** Get the pass' name
         */
-<<<<<<< HEAD
-        void setRenderDataChangedCallback(RenderDataChangedFunc pDataChangedCB) { mpRenderDataChangedCallback = pDataChangedCB; }
-
-        /** Get render pass type name
-        */
-        const std::string& getTypeName() const { return mName;  };
-
-=======
         const std::string& getName() const { return mName; }
->>>>>>> 392e6e74
     protected:
         RenderPass(const std::string& name) : mName(name) {}
         std::string mName;
