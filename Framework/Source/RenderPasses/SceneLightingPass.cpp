/***************************************************************************
# Copyright (c) 2015, NVIDIA CORPORATION. All rights reserved.
#
# Redistribution and use in source and binary forms, with or without
# modification, are permitted provided that the following conditions
# are met:
#  * Redistributions of source code must retain the above copyright
#    notice, this list of conditions and the following disclaimer.
#  * Redistributions in binary form must reproduce the above copyright
#    notice, this list of conditions and the following disclaimer in the
#    documentation and/or other materials provided with the distribution.
#  * Neither the name of NVIDIA CORPORATION nor the names of its
#    contributors may be used to endorse or promote products derived
#    from this software without specific prior written permission.
#
# THIS SOFTWARE IS PROVIDED BY THE COPYRIGHT HOLDERS ``AS IS'' AND ANY
# EXPRESS OR IMPLIED WARRANTIES, INCLUDING, BUT NOT LIMITED TO, THE
# IMPLIED WARRANTIES OF MERCHANTABILITY AND FITNESS FOR A PARTICULAR
# PURPOSE ARE DISCLAIMED.  IN NO EVENT SHALL THE COPYRIGHT OWNER OR
# CONTRIBUTORS BE LIABLE FOR ANY DIRECT, INDIRECT, INCIDENTAL, SPECIAL,
# EXEMPLARY, OR CONSEQUENTIAL DAMAGES (INCLUDING, BUT NOT LIMITED TO,
# PROCUREMENT OF SUBSTITUTE GOODS OR SERVICES; LOSS OF USE, DATA, OR
# PROFITS; OR BUSINESS INTERRUPTION) HOWEVER CAUSED AND ON ANY THEORY
# OF LIABILITY, WHETHER IN CONTRACT, STRICT LIABILITY, OR TORT
# (INCLUDING NEGLIGENCE OR OTHERWISE) ARISING IN ANY WAY OUT OF THE USE
# OF THIS SOFTWARE, EVEN IF ADVISED OF THE POSSIBILITY OF SUCH DAMAGE.
***************************************************************************/
#include "Framework.h"
#include "SceneLightingPass.h"

namespace Falcor
{
    static std::string kDepth = "depth";
    static std::string kColor = "color";
    static std::string kMotionVecs = "motionVecs";
    static std::string kNormals = "normals";
    static std::string kVisBuffer = "visibilityBuffer";

    SceneLightingPass::SharedPtr SceneLightingPass::create(const Dictionary& dict)
    {
<<<<<<< HEAD
        try
        {
            return SharedPtr(new SceneLightingPass());
        }
        catch (const std::exception&)
        {
            return nullptr;
        }
    }

    SceneLightingPass::SharedPtr SceneLightingPass::createPass()
    {
        SharedPtr pSceneLightingPass = create();
        pSceneLightingPass->setColorFormat(ResourceFormat::RGBA32Float).setMotionVecFormat(ResourceFormat::RG16Float);
        pSceneLightingPass->setNormalMapFormat(ResourceFormat::RGBA8Unorm).setSampleCount(1).usePreGeneratedDepthBuffer(true);
        return pSceneLightingPass;
=======
        auto pThis = SharedPtr(new SceneLightingPass());
        pThis->setColorFormat(ResourceFormat::RGBA32Float).setMotionVecFormat(ResourceFormat::RG16Float).setNormalMapFormat(ResourceFormat::RGBA8Unorm).setSampleCount(1).usePreGeneratedDepthBuffer(true);
        return pThis;
>>>>>>> 1c6566b6
    }

    SceneLightingPass::SceneLightingPass() : RenderPass("SceneLightingPass")
    {
        GraphicsProgram::SharedPtr pProgram = GraphicsProgram::createFromFile("RenderPasses/SceneLightingPass.slang", "", "ps");
        mpState = GraphicsState::create();
        mpState->setProgram(pProgram);
        mpVars = GraphicsVars::create(pProgram->getReflector());
        Sampler::Desc samplerDesc;
        samplerDesc.setFilterMode(Sampler::Filter::Linear, Sampler::Filter::Linear, Sampler::Filter::Linear);
        setSampler(Sampler::create(samplerDesc));

        mpFbo = Fbo::create();
        
        DepthStencilState::Desc dsDesc;
        dsDesc.setDepthTest(true).setDepthWriteMask(false).setStencilTest(false).setDepthFunc(DepthStencilState::Func::LessEqual);
        mpDsNoDepthWrite = DepthStencilState::create(dsDesc);        
    }

    void SceneLightingPass::reflect(RenderPassReflection& reflector) const
    {
        reflector.addInput(kVisBuffer).setFlags(RenderPassReflection::Field::Flags::Optional);
        reflector.addInputOutput(kColor).setFormat(mColorFormat).setSampleCount(mSampleCount);

        auto& depthField = mUsePreGenDepth ? reflector.addInputOutput(kDepth) : reflector.addOutput(kDepth);
        depthField.setBindFlags(Resource::BindFlags::DepthStencil).setSampleCount(mSampleCount);
        
        if(mNormalMapFormat != ResourceFormat::Unknown)
        {
            reflector.addOutput(kNormals).setFormat(mNormalMapFormat).setSampleCount(mSampleCount);
        }

        if (mMotionVecFormat != ResourceFormat::Unknown)
        {
            reflector.addOutput(kMotionVecs).setFormat(mMotionVecFormat).setSampleCount(mSampleCount);
        }
    }

    void SceneLightingPass::setScene(const Scene::SharedPtr& pScene)
    {
        mpSceneRenderer = nullptr;
        if (pScene) mpSceneRenderer = SceneRenderer::create(pScene);
    }

    void SceneLightingPass::initDepth(const RenderData* pRenderData)
    {
        const auto& pTexture = pRenderData->getTexture(kDepth);

        if (pTexture)
        {
            mpState->setDepthStencilState(mpDsNoDepthWrite);
            mpFbo->attachDepthStencilTarget(pTexture);
        }
        else
        {
            mpState->setDepthStencilState(nullptr);
            if(mpFbo->getDepthStencilTexture() == nullptr)
            {
                auto pDepth = Texture::create2D(mpFbo->getWidth(), mpFbo->getHeight(), ResourceFormat::D32Float, 1, 1, nullptr, Resource::BindFlags::DepthStencil);
                mpFbo->attachDepthStencilTarget(pDepth);
            }
        }
    }

    void SceneLightingPass::initFbo(RenderContext* pContext, const RenderData* pRenderData)
    {
        mpFbo->attachColorTarget(pRenderData->getTexture(kColor), 0);
        mpFbo->attachColorTarget(pRenderData->getTexture(kNormals), 1);
        mpFbo->attachColorTarget(pRenderData->getTexture(kMotionVecs), 2);

        for(uint32_t i = 1 ; i < 3 ; i++)
        {
            const auto& pRtv = mpFbo->getRenderTargetView(i).get();
            if(pRtv->getResource() != nullptr) pContext->clearRtv(pRtv, vec4(0));
        }

        // TODO Matt (not really matt, just need to fix that since if depth is not bound the pass crashes
        if (mUsePreGenDepth == false) pContext->clearDsv(pRenderData->getTexture(kDepth)->getDSV().get(), 1, 0);
    }

    void SceneLightingPass::execute(RenderContext* pContext, const RenderData* pRenderData)
    {
        initDepth(pRenderData);
        initFbo(pContext, pRenderData);

        if (mpSceneRenderer)
        {
            mpVars["PerFrameCB"]["gRenderTargetDim"] = vec2(mpFbo->getWidth(), mpFbo->getHeight());
            mpVars->setTexture(kVisBuffer, pRenderData->getTexture(kVisBuffer));

            mpState->setFbo(mpFbo);
            pContext->pushGraphicsState(mpState);
            pContext->pushGraphicsVars(mpVars);
            mpSceneRenderer->renderScene(pContext);
            pContext->popGraphicsState();
            pContext->popGraphicsVars();
        }
    }

    void SceneLightingPass::renderUI(Gui* pGui, const char* uiGroup)
    {
        static const Gui::DropdownList kSampleCountList =
        {
            { 1, "1" },
            { 2, "2" },
            { 4, "4" },
            { 8, "8" },
        };

        if(!uiGroup || pGui->beginGroup(uiGroup))
        {
            if (pGui->addDropdown("Sample Count", kSampleCountList, mSampleCount))              setSampleCount(mSampleCount);
            if (mSampleCount > 1 && pGui->addCheckBox("Super Sampling", mEnableSuperSampling))  setSuperSampling(mEnableSuperSampling);

            if (uiGroup) pGui->endGroup();
        }
    }

    SceneLightingPass& SceneLightingPass::setColorFormat(ResourceFormat format)
    {
        mColorFormat = format;
        mPassChangedCB();
        return *this;
    }

    SceneLightingPass& SceneLightingPass::setNormalMapFormat(ResourceFormat format)
    {
        mNormalMapFormat = format;
        mPassChangedCB();
        return *this;
    }

    SceneLightingPass& SceneLightingPass::setMotionVecFormat(ResourceFormat format)
    {
        mMotionVecFormat = format;
        if (mMotionVecFormat != ResourceFormat::Unknown)
        {
            mpState->getProgram()->addDefine("_OUTPUT_MOTION_VECTORS");
        }
        else
        {
            mpState->getProgram()->removeDefine("_OUTPUT_MOTION_VECTORS");
        }
        mPassChangedCB();
        return *this;
    }

    SceneLightingPass& SceneLightingPass::setSampleCount(uint32_t samples)
    {
        mSampleCount = samples;
        mPassChangedCB();
        return *this;
    }

    SceneLightingPass& SceneLightingPass::setSuperSampling(bool enable)
    {
        mEnableSuperSampling = enable;
        if (mEnableSuperSampling)
        {
            mpState->getProgram()->addDefine("INTERPOLATION_MODE", "sample");
        }
        else
        {
            mpState->getProgram()->removeDefine("INTERPOLATION_MODE");
        }

        return *this;
    }

    SceneLightingPass& SceneLightingPass::usePreGeneratedDepthBuffer(bool enable)
    {
        mUsePreGenDepth = enable;
        mPassChangedCB();
        mpState->setDepthStencilState(mUsePreGenDepth ? mpDsNoDepthWrite : nullptr);

        return *this;
    }

    SceneLightingPass& SceneLightingPass::setSampler(const Sampler::SharedPtr& pSampler)
    {
        mpVars->setSampler("gSampler", pSampler);
        return *this;
    }
}<|MERGE_RESOLUTION|>--- conflicted
+++ resolved
@@ -38,28 +38,9 @@
 
     SceneLightingPass::SharedPtr SceneLightingPass::create(const Dictionary& dict)
     {
-<<<<<<< HEAD
-        try
-        {
-            return SharedPtr(new SceneLightingPass());
-        }
-        catch (const std::exception&)
-        {
-            return nullptr;
-        }
-    }
-
-    SceneLightingPass::SharedPtr SceneLightingPass::createPass()
-    {
-        SharedPtr pSceneLightingPass = create();
-        pSceneLightingPass->setColorFormat(ResourceFormat::RGBA32Float).setMotionVecFormat(ResourceFormat::RG16Float);
-        pSceneLightingPass->setNormalMapFormat(ResourceFormat::RGBA8Unorm).setSampleCount(1).usePreGeneratedDepthBuffer(true);
-        return pSceneLightingPass;
-=======
         auto pThis = SharedPtr(new SceneLightingPass());
         pThis->setColorFormat(ResourceFormat::RGBA32Float).setMotionVecFormat(ResourceFormat::RG16Float).setNormalMapFormat(ResourceFormat::RGBA8Unorm).setSampleCount(1).usePreGeneratedDepthBuffer(true);
         return pThis;
->>>>>>> 1c6566b6
     }
 
     SceneLightingPass::SceneLightingPass() : RenderPass("SceneLightingPass")
