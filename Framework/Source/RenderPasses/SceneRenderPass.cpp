--- conflicted
+++ resolved
@@ -87,14 +87,11 @@
         GraphicsProgram::SharedPtr pProgram = GraphicsProgram::createFromFile("RenderPasses/" + mShaderSource.mData[0], mShaderSource.mData[1], mShaderSource.mData[2]);
         mpState->setProgram(pProgram);
         mpVars = GraphicsVars::create(pProgram->getReflector());
-<<<<<<< HEAD
-=======
         mpFbo = Fbo::create();
         
         DepthStencilState::Desc dsDesc;
         dsDesc.setDepthTest(true).setDepthWriteMask(false).setStencilTest(false).setDepthFunc(DepthStencilState::Func::LessEqual);
         mpDsNoDepthWrite = DepthStencilState::create(dsDesc);
->>>>>>> bb368ea7
     }
 
     void SceneRenderPass::sceneChangedCB()
