--- conflicted
+++ resolved
@@ -124,9 +124,7 @@
 *******************************************************************/
 void basicAlphaTest(float alpha, float threshold)
 {
-#ifndef _MS_DISABLE_ALPHA_TEST
     if(alpha < threshold) discard;
-#endif
 }
 
 /*******************************************************************
@@ -135,9 +133,7 @@
 void hashedAlphaTest(float alpha, float materialThreshold, float hashedThreshold)
 {
     float compareTo = hashedThreshold <= 0 ? materialThreshold : saturate(hashedThreshold);
-#ifndef _MS_DISABLE_ALPHA_TEST
     if(alpha < compareTo) discard;
-#endif
 }
 
 float sineHash(float2 p)
@@ -241,7 +237,31 @@
 #endif
 }
 
-<<<<<<< HEAD
+struct NoAlphaTest : IAlphaTest
+{
+    void run(float alpha, float threshold, float3 posW)
+    {
+    }
+};
+
+struct BasicAlphaTest : IAlphaTest
+{
+    void run(float alpha, float threshold, float3 posW)
+    {
+        basicAlphaTest(alpha, threshold);
+    }
+};
+
+struct HashedAlphaTest<let IsAnisotropic : int> : IAlphaTest
+{
+    float hashedAlphaScale;
+    void run(float alpha, float threshold, float3 posW)
+    {
+        float hashedThreshold = calculateHashedAlpha(posW, hashedAlphaScale, IsAnisotropic == 1);
+        hashedAlphaTest(alpha, threshold, hashedThreshold);
+    }
+};
+
 /*******************************************************************
    	Random numbers based on Mersenne Twister
 *******************************************************************/  
@@ -268,31 +288,4 @@
     s = (LCG_A * s + LCG_C);
     return float(s & 0x00FFFFFF) / float(0x01000000);
 }
-=======
-struct NoAlphaTest : IAlphaTest
-{
-    void run(float alpha, float threshold, float3 posW)
-    {
-    }
-};
-
-struct BasicAlphaTest : IAlphaTest
-{
-    void run(float alpha, float threshold, float3 posW)
-    {
-        basicAlphaTest(alpha, threshold);
-    }
-};
-
-struct HashedAlphaTest<let IsAnisotropic : int> : IAlphaTest
-{
-    float hashedAlphaScale;
-    void run(float alpha, float threshold, float3 posW)
-    {
-        float hashedThreshold = calculateHashedAlpha(posW, hashedAlphaScale, IsAnisotropic == 1);
-        hashedAlphaTest(alpha, threshold, hashedThreshold);
-    }
-};
-
->>>>>>> 4318cb3f
 #endif //_FALCOR_HELPERS_SLANG_