/***************************************************************************
# Copyright (c) 2015, NVIDIA CORPORATION. All rights reserved.
#
# Redistribution and use in source and binary forms, with or without
# modification, are permitted provided that the following conditions
# are met:
#  * Redistributions of source code must retain the above copyright
#    notice, this list of conditions and the following disclaimer.
#  * Redistributions in binary form must reproduce the above copyright
#    notice, this list of conditions and the following disclaimer in the
#    documentation and/or other materials provided with the distribution.
#  * Neither the name of NVIDIA CORPORATION nor the names of its
#    contributors may be used to endorse or promote products derived
#    from this software without specific prior written permission.
#
# THIS SOFTWARE IS PROVIDED BY THE COPYRIGHT HOLDERS ``AS IS'' AND ANY
# EXPRESS OR IMPLIED WARRANTIES, INCLUDING, BUT NOT LIMITED TO, THE
# IMPLIED WARRANTIES OF MERCHANTABILITY AND FITNESS FOR A PARTICULAR
# PURPOSE ARE DISCLAIMED.  IN NO EVENT SHALL THE COPYRIGHT OWNER OR
# CONTRIBUTORS BE LIABLE FOR ANY DIRECT, INDIRECT, INCIDENTAL, SPECIAL,
# EXEMPLARY, OR CONSEQUENTIAL DAMAGES (INCLUDING, BUT NOT LIMITED TO,
# PROCUREMENT OF SUBSTITUTE GOODS OR SERVICES; LOSS OF USE, DATA, OR
# PROFITS; OR BUSINESS INTERRUPTION) HOWEVER CAUSED AND ON ANY THEORY
# OF LIABILITY, WHETHER IN CONTRACT, STRICT LIABILITY, OR TORT
# (INCLUDING NEGLIGENCE OR OTHERWISE) ARISING IN ANY WAY OUT OF THE USE
# OF THIS SOFTWARE, EVEN IF ADVISED OF THE POSSIBILITY OF SUCH DAMAGE.
***************************************************************************/
#include "HostDeviceData.h"

import Helpers;
import Interfaces;
import Effects.CascadedShadowMap;

// work around compiler issue
#define calcCommonLightProperties(geom, ls) \
    { float3 H = normalize(geom.V + ls.L); \
      ls.NdotH = dot(geom.N, H); \
      ls.NdotL = dot(geom.N, ls.L); \
      ls.LdotH = dot(ls.L, H);   }

/*
void calcCommonLightProperties(SurfaceGeometry geom, inout LightSample ls)
{
    float3 H = normalize(geom.V + ls.L);
    ls.NdotH = dot(geom.N, H);
    ls.NdotL = dot(geom.N, ls.L);
    ls.LdotH = dot(ls.L, H);
};
*/

float getDistanceFalloff(float distSquared)
{
    float falloff = 1 / ((0.01 * 0.01) + distSquared); // The 0.01 is to avoid infs when the light source is close to the shading point
    return falloff;
}

/** Evaluate a directional light source intensity/direction at a shading point
*/
LightSample evalDirectionalLight(in LightData light, in float3 surfacePosW)
{
    LightSample ls;
    ls.diffuse = light.intensity;
    ls.specular = light.intensity;
    ls.L = -normalize(light.dirW);
    float dist = length(surfacePosW - light.posW);
    ls.posW = surfacePosW - light.dirW * dist;
    return ls;
}

/** Evaluate a point light source intensity/direction at a shading point
*/
LightSample evalPointLight(in LightData light, in float3 surfacePosW)
{
    LightSample ls;
    ls.posW = light.posW;
    ls.L = light.posW - surfacePosW;
    // Avoid NaN
    float distSquared = dot(ls.L, ls.L);
    ls.distance = (distSquared > 1e-5f) ? length(ls.L) : 0;
    ls.L = (distSquared > 1e-5f) ? normalize(ls.L) : 0;

    // Calculate the falloff
    float falloff = getDistanceFalloff(distSquared);

    // Calculate the falloff for spot-lights
    float cosTheta = -dot(ls.L, light.dirW); // cos of angle of light orientation
    if(cosTheta < light.cosOpeningAngle)
    {
        falloff = 0;
    }
    else if(light.penumbraAngle > 0)
    {
        float deltaAngle = light.openingAngle - acos(cosTheta);
        falloff *= saturate((deltaAngle - light.penumbraAngle) / light.penumbraAngle);
    }
    ls.diffuse = light.intensity * falloff;
    ls.specular = ls.diffuse;
    return ls;
}

/** Evaluate a area light source intensity/direction at a shading point
*/
LightSample evalAreaLight(in AreaLightData light, in float3 surfacePosW)
{
    LightSample ls;
    ls.posW = mul(float4(light.posW, 1.0), light.transMat).xyz;
    ls.L = light.posW - surfacePosW;
    float distSquared = dot(ls.L, ls.L);
    ls.distance = (distSquared > 1e-5f) ? length(ls.L) : 0;
    ls.L = (distSquared > 1e-5f) ? normalize(ls.L) : 0;

    // Calculate the falloff
    float cosTheta = -dot(ls.L, light.dirW); // cos of angle of light orientation 
    float falloff = max(0.f, cosTheta) * light.surfaceArea;
    falloff *= getDistanceFalloff(distSquared);
    ls.diffuse = falloff * light.intensity;
    ls.specular = ls.diffuse;
    return ls;
}

float linearRoughnessToLod(float linearRoughness, float mipCount)
{
    return sqrt(linearRoughness) * (mipCount - 1);
}

/** Evaluate a light source intensity/direction at a shading point
*/
LightSample evalLight(LightData light, SurfaceGeometry geom)
{
    LightSample ls;
    if(light.type == LightDirectional) ls = evalDirectionalLight(light, geom.posW);
    else if(light.type == LightPoint)  ls = evalPointLight(light, geom.posW);
    calcCommonLightProperties(geom, ls);
    return ls;
};

float3 getDiffuseDominantDir(float3 N, float3 V, float roughness)
{
    float a = 1.02341 * roughness - 1.51174;
    float b = -0.511705 * roughness + 0.755868;
    float factor = saturate((saturate(dot(N, V)) * a + b) * roughness);
    return normalize(lerp(N, V, factor));
}

float3 getSpecularDominantDir(float3 N, float3 R, float roughness)
{
    float smoothness = 1 - roughness;
    float factor = smoothness * (sqrt(smoothness) + roughness);
    return normalize(lerp(N, R, factor));
}

float3 evalLightProbeDiffuse(LightProbeData probe, ShadingData sd)
{
    float3 N = getDiffuseDominantDir(sd.N, sd.V, sd.roughness);

    // Interpret negative radius as global light probe with infinite distance
    // Otherwise simulate the light probe as covering a finite spherical area
    float2 uv;
    if(probe.radius < 0.0f)
    {
        uv = dirToSphericalCrd(N);
    }
    else
    {
        float3 intersectPosW;
        intersectRaySphere(sd.posW, N, probe.posW, probe.radius, intersectPosW);
        uv = dirToSphericalCrd(normalize(intersectPosW));
    }

    float3 diffuseLighting = probe.resources.diffuseTexture.SampleLevel(probe.resources.sampler, uv, 0).rgb;
    float diffF = gProbeShared.dfgTexture.SampleLevel(gProbeShared.dfgSampler, float2(sd.NdotV, sd.roughness), 0).z;

    return diffuseLighting * diffF;
}

float3 evalLightProbeSpecular(LightProbeData probe, ShadingData sd, float3 L)
{
    float dfgWidth, dfgHeight;
    gProbeShared.dfgTexture.GetDimensions(dfgWidth, dfgHeight);

    float width, height, mipCount;
    probe.resources.specularTexture.GetDimensions(0, width, height, mipCount);

    float3 dominantDir = getSpecularDominantDir(sd.N, L, sd.roughness);
    float NdotV = max(sd.NdotV, 0.5 / dfgWidth);

    // #TODO This looks a lot closer to reference when passing in roughness instead of linearRoughness. Why?
    float mipLevel = linearRoughnessToLod(sd.roughness, mipCount);

    float2 uv = dirToSphericalCrd(dominantDir);
    float3 ld = probe.resources.specularTexture.SampleLevel(probe.resources.sampler, uv, mipLevel).rgb;

    float2 dfg = gProbeShared.dfgTexture.SampleLevel(gProbeShared.dfgSampler, float2(NdotV, sd.roughness), 0).xy;
    
    // ld * (f0 * Gv * (1 - Fc)) + (f90 * Gv * Fc)
    return ld * (sd.specular * dfg.x + dfg.y);
}

/** Evaluate a 2D light-probe filtered using linear-filtering
*/
LightSample evalLightProbeLinear2D(SurfaceGeometry geom, LightProbeData probe, SamplerState lightProbeSampler, float roughness, float linearRoughness)
{
    LightSample ls;

    // Calculate the reflection vector
    ls.L = reflect(-geom.V, geom.N);

<<<<<<< HEAD
    // Evaluate diffuse component
    ls.diffuse = evalLightProbeDiffuse(probe, sd);

    // Get the specular component
    ls.specular = evalLightProbeSpecular(probe, sd, ls.L);

=======
    // Get the mip-level count
    uint h, w, mipCount;
    probe.resources.origTexture.GetDimensions(0, h, w, mipCount);

    // For the diffuse component, we use the last mip-level
    ls.diffuse = probe.resources.origTexture.SampleLevel(lightProbeSampler, 0, mipCount - 2).rgb;

    // Get the specular component
    float3 specDir = getSpecularDominantDir(geom.N, ls.L, roughness);
    float2 specCrd = dirToSphericalCrd(specDir);
    float lod = linearRoughnessToLod(linearRoughness, mipCount);
    ls.specular = probe.resources.origTexture.SampleLevel(lightProbeSampler, specCrd, lod).rgb;
    
>>>>>>> 4318cb3f
    ls.diffuse *= probe.intensity;
    ls.specular *= probe.intensity;
    ls.posW = probe.posW;
    ls.distance = length(probe.posW - geom.posW);
    calcCommonLightProperties(geom, ls);

    return ls;
}

/** Evaluate the properties of a light-probe
*/
LightSample evalLightProbe(SurfaceGeometry geom, LightProbeData probe, SamplerState lightProbeSampler, float roughness, float linearRoughness)
{
    return evalLightProbeLinear2D(geom, probe, lightProbeSampler, roughness, linearRoughness);
}

interface IShadow
{
    float getShadowFactor(SurfaceGeometry geom);
}

struct NoShadow : IShadow
{
    float getShadowFactor(SurfaceGeometry geom)
    {
        return 1.0;
    }
};

struct CsmShadow : IShadow
{
    CsmData csm;
    float getShadowFactor(SurfaceGeometry geom)
    {
        return calcShadowFactor(csm, geom.shadowDepthC, geom.posW, geom.posH.xy/geom.posH.w);
    }
};


struct PointLight<TShadow : IShadow> : ILight
{
    LightData light;
    TShadow shadow;
    ShadingResult evalLighting<TBxDF:IBxDF>(ShadingPoint<TBxDF> p, GlobalLightParams gParams)
    {
        LightSample ls = evalPointLight(light, p.geom.posW);
        calcCommonLightProperties(p.geom, ls);
        float shadowFactor = shadow.getShadowFactor(p.geom);
        /* Evaluate material with lighting attributes */
        return p.bxdf.eval(p.geom, ls, shadowFactor);
    }
};

struct DirectionalLight<TShadow : IShadow> : ILight
{
    LightData light;
    TShadow shadow;
    ShadingResult evalLighting<TBxDF:IBxDF>(ShadingPoint<TBxDF> p, GlobalLightParams gParams)
    {
        LightSample ls = evalDirectionalLight(light, p.geom.posW);
        calcCommonLightProperties(p.geom, ls);
        float shadowFactor = shadow.getShadowFactor(p.geom);
        /* Evaluate material with lighting attributes */
        return p.bxdf.eval(p.geom, ls, shadowFactor);
    }
};

struct ProbeLight : ILight
{
    LightProbeData probeData;

    ShadingResult evalLighting<TBxDF:IBxDF>(ShadingPoint<TBxDF> p, GlobalLightParams gParams)
    {
        return p.bxdf.evalProbe(p.geom, probeData, gParams);
    }
};

struct AmbientLight : ILight
{
    float3 ambientLight;
    ShadingResult evalLighting<TBxDF:IBxDF>(ShadingPoint<TBxDF> p, GlobalLightParams gParams)
    {
        return p.bxdf.evalAmbient(ambientLight);
    }
};

struct LightArray<TLight:ILight, let N:int> : ILight
{   
    TLight lights[N];
    ShadingResult evalLighting<TBxDF:IBxDF>(ShadingPoint<TBxDF> shAttr, GlobalLightParams gParams)
    {
        ShadingResult rs = initShadingResult();
        for (int i = 0; i < N; i++)
        {
            ShadingResult r = lights[i].evalLighting(shAttr, gParams);
            rs.diffuse += r.diffuse;
            rs.specular += r.specular;
            rs.color += r.color;
            rs.color.a = r.color.a;
        }
        return rs;
    }
};

struct LightPair<TLight1 : ILight, TLight2 : ILight> : ILight
{
    TLight1 light1;
    TLight2 light2;
    ShadingResult evalLighting<TBxDF:IBxDF>(ShadingPoint<TBxDF> shAttr, GlobalLightParams gParams)
    {
        ShadingResult rs = initShadingResult();
        ShadingResult r1 = light1.evalLighting(shAttr, gParams);
        ShadingResult r2 = light2.evalLighting(shAttr, gParams);
        rs.diffuse = r1.diffuse + r2.diffuse;
        rs.specular = r1.specular + r2.specular;
        rs.color = r1.color + r2.color;
        rs.color.a = r1.color.a;
        return rs;
    }
};<|MERGE_RESOLUTION|>--- conflicted
+++ resolved
@@ -149,9 +149,9 @@
     return normalize(lerp(N, R, factor));
 }
 
-float3 evalLightProbeDiffuse(LightProbeData probe, ShadingData sd)
-{
-    float3 N = getDiffuseDominantDir(sd.N, sd.V, sd.roughness);
+float3 evalLightProbeDiffuse(LightProbeData probe, SurfaceGeometry sd, float roughness)
+{
+    float3 N = getDiffuseDominantDir(sd.N, sd.V, roughness);
 
     // Interpret negative radius as global light probe with infinite distance
     // Otherwise simulate the light probe as covering a finite spherical area
@@ -168,12 +168,12 @@
     }
 
     float3 diffuseLighting = probe.resources.diffuseTexture.SampleLevel(probe.resources.sampler, uv, 0).rgb;
-    float diffF = gProbeShared.dfgTexture.SampleLevel(gProbeShared.dfgSampler, float2(sd.NdotV, sd.roughness), 0).z;
+    float diffF = gProbeShared.dfgTexture.SampleLevel(gProbeShared.dfgSampler, float2(sd.NdotV, roughness), 0).z;
 
     return diffuseLighting * diffF;
 }
 
-float3 evalLightProbeSpecular(LightProbeData probe, ShadingData sd, float3 L)
+float3 evalLightProbeSpecular(LightProbeData probe, SurfaceGeometry sd, float3 L, float roughness, float3 specular)
 {
     float dfgWidth, dfgHeight;
     gProbeShared.dfgTexture.GetDimensions(dfgWidth, dfgHeight);
@@ -181,52 +181,36 @@
     float width, height, mipCount;
     probe.resources.specularTexture.GetDimensions(0, width, height, mipCount);
 
-    float3 dominantDir = getSpecularDominantDir(sd.N, L, sd.roughness);
+    float3 dominantDir = getSpecularDominantDir(sd.N, L, roughness);
     float NdotV = max(sd.NdotV, 0.5 / dfgWidth);
 
     // #TODO This looks a lot closer to reference when passing in roughness instead of linearRoughness. Why?
-    float mipLevel = linearRoughnessToLod(sd.roughness, mipCount);
+    float mipLevel = linearRoughnessToLod(roughness, mipCount);
 
     float2 uv = dirToSphericalCrd(dominantDir);
     float3 ld = probe.resources.specularTexture.SampleLevel(probe.resources.sampler, uv, mipLevel).rgb;
 
-    float2 dfg = gProbeShared.dfgTexture.SampleLevel(gProbeShared.dfgSampler, float2(NdotV, sd.roughness), 0).xy;
+    float2 dfg = gProbeShared.dfgTexture.SampleLevel(gProbeShared.dfgSampler, float2(NdotV, roughness), 0).xy;
     
     // ld * (f0 * Gv * (1 - Fc)) + (f90 * Gv * Fc)
-    return ld * (sd.specular * dfg.x + dfg.y);
+    return ld * (specular * dfg.x + dfg.y);
 }
 
 /** Evaluate a 2D light-probe filtered using linear-filtering
 */
-LightSample evalLightProbeLinear2D(SurfaceGeometry geom, LightProbeData probe, SamplerState lightProbeSampler, float roughness, float linearRoughness)
+LightSample evalLightProbeLinear2D(SurfaceGeometry geom, LightProbeData probe, SamplerState lightProbeSampler, float roughness, float linearRoughness, float3 specular)
 {
     LightSample ls;
 
     // Calculate the reflection vector
     ls.L = reflect(-geom.V, geom.N);
 
-<<<<<<< HEAD
     // Evaluate diffuse component
-    ls.diffuse = evalLightProbeDiffuse(probe, sd);
+    ls.diffuse = evalLightProbeDiffuse(probe, geom);
 
     // Get the specular component
-    ls.specular = evalLightProbeSpecular(probe, sd, ls.L);
-
-=======
-    // Get the mip-level count
-    uint h, w, mipCount;
-    probe.resources.origTexture.GetDimensions(0, h, w, mipCount);
-
-    // For the diffuse component, we use the last mip-level
-    ls.diffuse = probe.resources.origTexture.SampleLevel(lightProbeSampler, 0, mipCount - 2).rgb;
-
-    // Get the specular component
-    float3 specDir = getSpecularDominantDir(geom.N, ls.L, roughness);
-    float2 specCrd = dirToSphericalCrd(specDir);
-    float lod = linearRoughnessToLod(linearRoughness, mipCount);
-    ls.specular = probe.resources.origTexture.SampleLevel(lightProbeSampler, specCrd, lod).rgb;
-    
->>>>>>> 4318cb3f
+    ls.specular = evalLightProbeSpecular(probe, geom, ls.L, roughness, specular);
+
     ls.diffuse *= probe.intensity;
     ls.specular *= probe.intensity;
     ls.posW = probe.posW;
@@ -238,9 +222,9 @@
 
 /** Evaluate the properties of a light-probe
 */
-LightSample evalLightProbe(SurfaceGeometry geom, LightProbeData probe, SamplerState lightProbeSampler, float roughness, float linearRoughness)
-{
-    return evalLightProbeLinear2D(geom, probe, lightProbeSampler, roughness, linearRoughness);
+LightSample evalLightProbe(SurfaceGeometry geom, LightProbeData probe, SamplerState lightProbeSampler, float roughness, float linearRoughness, float3 specular)
+{
+    return evalLightProbeLinear2D(geom, probe, lightProbeSampler, roughness, linearRoughness, specular);
 }
 
 interface IShadow
