/***************************************************************************
# Copyright (c) 2015, NVIDIA CORPORATION. All rights reserved.
#
# Redistribution and use in source and binary forms, with or without
# modification, are permitted provided that the following conditions
# are met:
#  * Redistributions of source code must retain the above copyright
#    notice, this list of conditions and the following disclaimer.
#  * Redistributions in binary form must reproduce the above copyright
#    notice, this list of conditions and the following disclaimer in the
#    documentation and/or other materials provided with the distribution.
#  * Neither the name of NVIDIA CORPORATION nor the names of its
#    contributors may be used to endorse or promote products derived
#    from this software without specific prior written permission.
#
# THIS SOFTWARE IS PROVIDED BY THE COPYRIGHT HOLDERS ``AS IS'' AND ANY
# EXPRESS OR IMPLIED WARRANTIES, INCLUDING, BUT NOT LIMITED TO, THE
# IMPLIED WARRANTIES OF MERCHANTABILITY AND FITNESS FOR A PARTICULAR
# PURPOSE ARE DISCLAIMED.  IN NO EVENT SHALL THE COPYRIGHT OWNER OR
# CONTRIBUTORS BE LIABLE FOR ANY DIRECT, INDIRECT, INCIDENTAL, SPECIAL,
# EXEMPLARY, OR CONSEQUENTIAL DAMAGES (INCLUDING, BUT NOT LIMITED TO,
# PROCUREMENT OF SUBSTITUTE GOODS OR SERVICES; LOSS OF USE, DATA, OR
# PROFITS; OR BUSINESS INTERRUPTION) HOWEVER CAUSED AND ON ANY THEORY
# OF LIABILITY, WHETHER IN CONTRACT, STRICT LIABILITY, OR TORT
# (INCLUDING NEGLIGENCE OR OTHERWISE) ARISING IN ANY WAY OUT OF THE USE
# OF THIS SOFTWARE, EVEN IF ADVISED OF THE POSSIBILITY OF SUCH DAMAGE.
***************************************************************************/
#include "Framework.h"
#include "Gui.h"
#include <sstream>
#include "Utils/Platform/OS.h"
#include "Utils/UserInput.h"
#include "API/RenderContext.h"
#include "Externals/dear_imgui/imgui.h"
#include "Externals/dear_imgui/imgui_internal.h"
#include "Utils/Math/FalcorMath.h"
#include "glm/gtc/type_ptr.hpp"
#include "Utils/StringUtils.h"

#pragma warning (disable : 4756) // overflow in constant arithmetic caused by calculating the setFloat*() functions (when calculating the step and min/max are +/- INF)
namespace Falcor
{
    static std::unordered_map<std::string, std::pair<ImGuiContext*, Gui::ContextData>> sContexts;
    static std::stack<ImGuiContext*> sActiveContexts;
    static ImGuiContext* spDeselectOtherContexts;

    void Gui::init()
    {
        pushContext("MainContext");

        int32_t width, height;
        uint8_t* pFontData;
        ImGuiIO& io = ImGui::GetIO();

        // Create the pipeline state cache
        mpPipelineState = GraphicsState::create();

        // Create the program
        mpProgram = GraphicsProgram::createFromFile("Framework/Shaders/Gui.slang", "vs", "ps");
        mpProgramVars = GraphicsVars::create(mpProgram->getReflector());
        mpPipelineState->setProgram(mpProgram);

        // Create and set the texture
        io.Fonts->GetTexDataAsAlpha8(&pFontData, &width, &height);
        Texture::SharedPtr pTexture = Texture::create2D(width, height, ResourceFormat::R8Unorm, 1, 1, pFontData);
        mpProgramVars->setTexture("gFont", pTexture);

        // Create the blend state
        BlendState::Desc blendDesc;
        blendDesc.setRtBlend(0, true).setRtParams(0, BlendState::BlendOp::Add, BlendState::BlendOp::Add, BlendState::BlendFunc::SrcAlpha, BlendState::BlendFunc::OneMinusSrcAlpha, BlendState::BlendFunc::OneMinusSrcAlpha, BlendState::BlendFunc::Zero);
        mpPipelineState->setBlendState(BlendState::create(blendDesc));

        // Create the rasterizer state
        RasterizerState::Desc rsDesc;
        rsDesc.setFillMode(RasterizerState::FillMode::Solid).setCullMode(RasterizerState::CullMode::None).setScissorTest(true).setDepthClamp(false);
        mpPipelineState->setRasterizerState(RasterizerState::create(rsDesc));

        // Create the depth-stencil state
        DepthStencilState::Desc dsDesc;
        dsDesc.setDepthFunc(DepthStencilState::Func::Disabled);
        mpPipelineState->setDepthStencilState(DepthStencilState::create(dsDesc));

        // Create the VAO
        VertexBufferLayout::SharedPtr pBufLayout = VertexBufferLayout::create();
        pBufLayout->addElement("POSITION", offsetof(ImDrawVert, pos), ResourceFormat::RG32Float, 1, 0);
        pBufLayout->addElement("TEXCOORD", offsetof(ImDrawVert, uv), ResourceFormat::RG32Float, 1, 1);
        pBufLayout->addElement("COLOR", offsetof(ImDrawVert, col), ResourceFormat::RGBA8Unorm, 1, 2);
        mpLayout = VertexLayout::create();
        mpLayout->addBufferLayout(0, pBufLayout);
    }

    void Gui::createGuiContext(const std::string& name)
    {
        ImGuiContext* currentContext = ImGui::GetCurrentContext();
        ImGuiContext* nextContext = ImGui::CreateContext();
        
        ImGuiIO& io = nextContext->IO;
        io.KeyMap[ImGuiKey_Tab] = (uint32_t)KeyboardEvent::Key::Tab;
        io.KeyMap[ImGuiKey_LeftArrow] = (uint32_t)KeyboardEvent::Key::Left;
        io.KeyMap[ImGuiKey_RightArrow] = (uint32_t)KeyboardEvent::Key::Right;
        io.KeyMap[ImGuiKey_UpArrow] = (uint32_t)KeyboardEvent::Key::Up;
        io.KeyMap[ImGuiKey_DownArrow] = (uint32_t)KeyboardEvent::Key::Down;
        io.KeyMap[ImGuiKey_PageUp] = (uint32_t)KeyboardEvent::Key::PageUp;
        io.KeyMap[ImGuiKey_PageDown] = (uint32_t)KeyboardEvent::Key::PageDown;
        io.KeyMap[ImGuiKey_Home] = (uint32_t)KeyboardEvent::Key::Home;
        io.KeyMap[ImGuiKey_End] = (uint32_t)KeyboardEvent::Key::End;
        io.KeyMap[ImGuiKey_Delete] = (uint32_t)KeyboardEvent::Key::Del;
        io.KeyMap[ImGuiKey_Backspace] = (uint32_t)KeyboardEvent::Key::Backspace;
        io.KeyMap[ImGuiKey_Enter] = (uint32_t)KeyboardEvent::Key::Enter;
        io.KeyMap[ImGuiKey_Escape] = (uint32_t)KeyboardEvent::Key::Escape;
        io.KeyMap[ImGuiKey_A] = (uint32_t)KeyboardEvent::Key::A;
        io.KeyMap[ImGuiKey_C] = (uint32_t)KeyboardEvent::Key::C;
        io.KeyMap[ImGuiKey_V] = (uint32_t)KeyboardEvent::Key::V;
        io.KeyMap[ImGuiKey_X] = (uint32_t)KeyboardEvent::Key::X;
        io.KeyMap[ImGuiKey_Y] = (uint32_t)KeyboardEvent::Key::Y;
        io.KeyMap[ImGuiKey_Z] = (uint32_t)KeyboardEvent::Key::Z;
        io.IniFilename = nullptr;

        ImGuiStyle& style = ImGui::GetStyle();
        style.Colors[ImGuiCol_WindowBg].w = 0.9f;
        style.Colors[ImGuiCol_FrameBg].x *= 0.1f;
        style.Colors[ImGuiCol_FrameBg].y *= 0.1f;
        style.Colors[ImGuiCol_FrameBg].z *= 0.1f;
        style.ScrollbarSize *= 0.7f;
        
        // Set up the fonts
        std::string fontFile;
        int32_t width, height;
        uint8_t* pFontData;
        if (findFileInDataDirectories("Framework/Fonts/trebucbd.ttf", fontFile))
        {
            io.Fonts->AddFontFromFileTTF(fontFile.c_str(), 14);
        }

        // sets default values internally. 
        io.Fonts->GetTexDataAsAlpha8(&pFontData, &width, &height);

        if (currentContext)
        {
            const ImGuiIO& currentIO = currentContext->IO;
            io.DisplaySize = currentIO.DisplaySize;
        }

        sContexts.insert(std::make_pair(name, std::make_pair(nextContext, Gui::ContextData())));
    }

    void Gui::pushContext(const std::string& name)
    {
        auto contextIt = sContexts.find(name);

        if (contextIt != sContexts.end())
        {
            sActiveContexts.push(contextIt->second.first);
        }
        else
        {
            createGuiContext(name);
            sActiveContexts.push(sContexts[name].first);
        }

        ImGui::SetCurrentContext(sActiveContexts.top());
    }

    void Gui::setContextPosition(const glm::vec2& contextPosition)
    {
    }

    void Gui::setContextSize(const glm::vec2& contextSize)
    {
    }

    void Gui::popContext()
    {
        sActiveContexts.pop();
        if (sActiveContexts.size())
        {
            ImGui::SetCurrentContext(sActiveContexts.top());
        }
    }

    Gui::~Gui()
    {
        if (!sContexts.size())
        {
            return;
        }

       //  ImGui::SetCurrentContext(sContexts[0].first);
       // 
       //  for (auto& contextPair : sContexts)
       //  {
       //      ImGui::DestroyContext(contextPair.second.first);
       //  }
       // 
       //  ImGui::DestroyContext();
    }

    Gui::UniquePtr Gui::create(uint32_t width, uint32_t height)
    {
        UniquePtr pGui = UniquePtr(new Gui);
        pGui->init();
        pGui->onWindowResize(width, height);
        return pGui;
    }

    void Gui::createVao(uint32_t vertexCount, uint32_t indexCount)
    {
        static_assert(sizeof(ImDrawIdx) == sizeof(uint16_t), "ImDrawIdx expected size is a word");
        uint32_t requiredVbSize = vertexCount * sizeof(ImDrawVert);
        uint32_t requiredIbSize = indexCount * sizeof(uint16_t);
        bool createVB = true;
        bool createIB = true;

        if (mpVao)
        {
            createVB = mpVao->getVertexBuffer(0)->getSize() <= requiredVbSize;
            createIB = mpVao->getIndexBuffer()->getSize() <= requiredIbSize;

            if (!createIB && !createVB)
            {
                return;
            }
        }

        // Need to create a new VAO
        std::vector<Buffer::SharedPtr> pVB(1);
        pVB[0] = createVB ? Buffer::create(requiredVbSize + sizeof(ImDrawVert) * 1000, Buffer::BindFlags::Vertex, Buffer::CpuAccess::Write, nullptr) : mpVao->getVertexBuffer(0);
        Buffer::SharedPtr pIB = createIB ? Buffer::create(requiredIbSize, Buffer::BindFlags::Index, Buffer::CpuAccess::Write, nullptr): mpVao->getIndexBuffer();
        mpVao = Vao::create(Vao::Topology::TriangleList, mpLayout, pVB, pIB, ResourceFormat::R16Uint);
    }
    
    void Gui::pushItemID(uint32_t id)
    {
        ImGui::PushID(id);
    }

    void Gui::popItemID()
    {
        ImGui::PopID();
    }

    void Gui::onWindowResize(uint32_t width, uint32_t height)
    {
        for (auto context : sContexts)
        {
            ImGuiIO& io = context.second.first->IO;
            io.DisplaySize.x = (float)width;
            io.DisplaySize.y = (float)height;
        }

        
#ifdef FALCOR_VK
        mpProgramVars["PerFrameCB"]["scale"] = 2.0f / vec2(width, height);
        mpProgramVars["PerFrameCB"]["offset"] = vec2(-1.0f);
#else
        mpProgramVars["PerFrameCB"]["scale"] = 2.0f / vec2(width, -static_cast<int32_t>(height) );
        mpProgramVars["PerFrameCB"]["offset"] = vec2(-1.0f, 1.0f);
#endif
    }

    void Gui::setIoMouseEvents()
    {
        ImGuiIO& io = ImGui::GetIO();
        memcpy(io.MouseDown, mMouseEvents.buttonPressed, sizeof(mMouseEvents.buttonPressed));
    }

    void Gui::resetMouseEvents()
    {
        for (uint32_t i = 0; i < arraysize(mMouseEvents.buttonPressed); i++)
        {
            if (mMouseEvents.buttonReleased[i])
            {
                mMouseEvents.buttonPressed[i] = mMouseEvents.buttonReleased[i] = false;
            }
        }
    }

    void Gui::beginFrame()
    {
        ImGui::NewFrame();
    }

    void Gui::renderInternal(ImDrawData* pDrawData, RenderContext* pContext, float elapsedTime)
    {
        createVao(pDrawData->TotalVtxCount, pDrawData->TotalIdxCount);
        mpPipelineState->setVao(mpVao);

        // Upload the data
        ImDrawVert* pVerts = (ImDrawVert*)mpVao->getVertexBuffer(0)->map(Buffer::MapType::WriteDiscard);
        uint16_t* pIndices = (uint16_t*)mpVao->getIndexBuffer()->map(Buffer::MapType::WriteDiscard);

        for (int n = 0; n < pDrawData->CmdListsCount; n++)
        {
            const ImDrawList* pCmdList = pDrawData->CmdLists[n];
            memcpy(pVerts, pCmdList->VtxBuffer.Data, pCmdList->VtxBuffer.Size * sizeof(ImDrawVert));
            memcpy(pIndices, pCmdList->IdxBuffer.Data, pCmdList->IdxBuffer.Size * sizeof(ImDrawIdx));
            pVerts += pCmdList->VtxBuffer.Size;
            pIndices += pCmdList->IdxBuffer.Size;
        }
        mpVao->getVertexBuffer(0)->unmap();
        mpVao->getIndexBuffer()->unmap();
        mpPipelineState->setFbo(pContext->getGraphicsState()->getFbo());
        pContext->pushGraphicsState(mpPipelineState);

        // Setup viewport
        GraphicsState::Viewport vp;
        vp.originX = 0;
        vp.originY = 0;
        vp.width = ImGui::GetIO().DisplaySize.x;
        vp.height = ImGui::GetIO().DisplaySize.y;
        vp.minDepth = 0;
        vp.maxDepth = 1;
        mpPipelineState->setViewport(0, vp);

        // Render command lists
        uint32_t vtxOffset = 0;
        uint32_t idxOffset = 0;

        for (int n = 0; n < pDrawData->CmdListsCount; n++)
        {
            const ImDrawList* pCmdList = pDrawData->CmdLists[n];
            for (int32_t cmd = 0; cmd < pCmdList->CmdBuffer.Size; cmd++)
            {
                const ImDrawCmd* pCmd = &pCmdList->CmdBuffer[cmd];
                
                // the image needs to be externally transitioned or this will be invalid
                if (pCmd->TextureId) 
                {
                    size_t textureIndex = static_cast<size_t>(*reinterpret_cast<const int64_t*>(&pCmd->TextureId) - 1);
                    Texture::SharedPtr& textureRef = mpTextures[textureIndex];
                    
                    // need to transition the image view to a shader read and then back within this buffer.

                    mpProgramVars->setTexture("gOptionalImage", textureRef);

                    mpProgramVars["PerFrameCB"]["useOptionalImage"] = true;
                }
                else
                {
                    mpProgramVars["PerFrameCB"]["useOptionalImage"] = false;
                }

                GraphicsState::Scissor scissor((int32_t)pCmd->ClipRect.x, (int32_t)pCmd->ClipRect.y, (int32_t)pCmd->ClipRect.z, (int32_t)pCmd->ClipRect.w);
                mpPipelineState->setScissors(0, scissor);
                pContext->drawIndexed(pCmd->ElemCount, idxOffset, vtxOffset);
                idxOffset += pCmd->ElemCount;
            }
            vtxOffset += pCmdList->VtxBuffer.Size;
        }

        // Prepare for the next frame
        mGroupStackSize = 0;
        mpTextures.clear();
        pContext->popGraphicsState();

        ImGuiIO& io = ImGui::GetIO();
        io.DeltaTime = elapsedTime;
    }

    void Gui::renderBeforeEndOfFrame(RenderContext* pContext, float elapsedTime)
    {
        while (mGroupStackSize)
        {
            endGroup();
        }

        pContext->setGraphicsVars(mpProgramVars);
        // Set the mouse state
        setIoMouseEvents();

        ImGui::Render();
        ImDrawData* pDrawData = ImGui::GetDrawData();

        renderInternal(pDrawData, pContext, elapsedTime);
    }

    void Gui::render(RenderContext* pContext, float elapsedTime)
    {
        while (mGroupStackSize)
        {
            endGroup();
        }

        pContext->setGraphicsVars(mpProgramVars);
        // Set the mouse state
        setIoMouseEvents();

        ImGui::Render();
        ImDrawData* pDrawData = ImGui::GetDrawData();

        resetMouseEvents();
        // Update the VAO

        renderInternal(pDrawData, pContext, elapsedTime);
    }

    bool Gui::addCheckBox(const char label[], bool& var, bool sameLine)
    {
        if (sameLine) ImGui::SameLine();
        return ImGui::Checkbox(label, &var);
    }

    bool Gui::addCheckBox(const char label[], int& var, bool sameLine)
    {
        bool value = (var != 0);
        bool modified = addCheckBox(label, value, sameLine);
        var = (value ? 1 : 0);
        return modified;
    }

    bool Gui::addCheckboxes(const char label[], bool* pData, uint32_t numCheckboxes, bool sameLine)
    {
        bool modified = false;
        std::string labelString(std::string("##") + label + '0');

        for (uint32_t i = 0; i < numCheckboxes - 1; ++i)
        {
            labelString[labelString.size() - 1] = '0' + static_cast<int32_t>(i);
            modified |= addCheckBox(labelString.c_str(), pData[i], (!i) ? sameLine : true);
        }

        addCheckBox(label, pData[numCheckboxes - 1], true );

        return modified;
    }

    bool Gui::addBool2Var(const char label[], glm::bvec2& var, bool sameLine)
    {
        return addCheckboxes(label, glm::value_ptr(var), 2, sameLine);
    }

    bool Gui::addBool3Var(const char label[], glm::bvec3& var, bool sameLine)
    {
        return addCheckboxes(label, glm::value_ptr(var), 3, sameLine);
    }

    bool Gui::addBool4Var(const char label[], glm::bvec4& var, bool sameLine)
    {
        return addCheckboxes(label, glm::value_ptr(var), 4, sameLine);
    }

    void Gui::addText(const char text[], bool sameLine)
    {
        if (sameLine) ImGui::SameLine();
        ImGui::Text(text, "");
    }

    bool Gui::addButton(const char label[], bool sameLine)
    {
        if (sameLine) ImGui::SameLine();
        return ImGui::Button(label);
    }

    bool Gui::addRadioButtons(const RadioButtonGroup& buttons, int32_t& activeID)
    {
        int32_t oldValue = activeID;

        for (const auto& button : buttons)
        {
            if (button.sameLine) ImGui::SameLine();
            ImGui::RadioButton(button.label.c_str(), &activeID, button.buttonID);
        }

        return oldValue != activeID;
    }

    bool Gui::beginGroup(const char name[], bool beginExpanded)
    {
        ImGuiTreeNodeFlags flags = beginExpanded ? ImGuiTreeNodeFlags_DefaultOpen :  0;
        bool visible = mGroupStackSize ? ImGui::TreeNode(name) : ImGui::CollapsingHeader(name, flags);
        if (visible)
        {
            mGroupStackSize++;
        }
        return visible;
    }

    void Gui::endGroup()
    {
        assert(mGroupStackSize >= 1);
        mGroupStackSize--;
        if (mGroupStackSize)
        {
            ImGui::TreePop();
        }
    }

    bool Gui::addFloatVar(const char label[], float& var, float minVal, float maxVal, float step, bool sameLine, const char* displayFormat)
    {
        if (sameLine) ImGui::SameLine();
        bool b = ImGui::DragFloat(label, &var, step, minVal, maxVal, displayFormat);
        var = clamp(var, minVal, maxVal);
        return b;
    }

    bool Gui::addFloat2Var(const char label[], glm::vec2& var, float minVal, float maxVal, float step, bool sameLine, const char* displayFormat)
    {
        if (sameLine) ImGui::SameLine();
        bool b = ImGui::DragFloat2(label, glm::value_ptr(var), step, minVal, maxVal, displayFormat);
        var = clamp(var, minVal, maxVal);
        return b;
    }

    bool Gui::addFloat3Var(const char label[], glm::vec3& var, float minVal, float maxVal, float step, bool sameLine, const char* displayFormat)
    {
        if (sameLine) ImGui::SameLine();
        bool b = ImGui::DragFloat3(label, glm::value_ptr(var), step, minVal, maxVal, displayFormat);
        var = clamp(var, minVal, maxVal);
        return b;
    }

    bool Gui::addFloat4Var(const char label[], glm::vec4& var, float minVal, float maxVal, float step, bool sameLine, const char* displayFormat)
    {
        if (sameLine) ImGui::SameLine();
        bool b = ImGui::DragFloat4(label, glm::value_ptr(var), step, minVal, maxVal, displayFormat);
        var = clamp(var, minVal, maxVal);
        return b;
    }

    bool Gui::addIntVar(const char label[], int32_t& var, int minVal, int maxVal, int step, bool sameLine)
    {
        if (sameLine) ImGui::SameLine();
        bool b = ImGui::InputInt(label, &var, step);
        var = clamp(var, minVal, maxVal);
        return b;
    }

    bool Gui::addInt2Var(const char label[], glm::ivec2& var, int32_t minVal, int32_t maxVal, bool sameLine)
    {
        if (sameLine) ImGui::SameLine();
        bool b = ImGui::InputInt2(label, static_cast<int*>(glm::value_ptr(var)), 0);
        var = clamp(var, minVal, maxVal);
        return b;
    }

    bool Gui::addInt3Var(const char label[], glm::ivec3& var, int32_t minVal, int32_t maxVal, bool sameLine)
    {
        if (sameLine) ImGui::SameLine();
        bool b = ImGui::InputInt3(label, static_cast<int*>(glm::value_ptr(var)), 0);
        var = clamp(var, minVal, maxVal);
        return b;
    }

    bool Gui::addInt4Var(const char label[], glm::ivec4& var, int32_t minVal, int32_t maxVal, bool sameLine)
    {
        if (sameLine) ImGui::SameLine();
        bool b = ImGui::InputInt4(label, static_cast<int*>(glm::value_ptr(var)), 0);
        var = clamp(var, minVal, maxVal);
        return b;
    }

    template <>
    bool Gui::addFloatVecVar<glm::vec2>(const char label[], glm::vec2& var, float minVal, float maxVal, float step, bool sameLine)
    {
        return addFloat2Var(label, var, minVal, maxVal, step, sameLine);
    }

    template <>
    bool Gui::addFloatVecVar<glm::vec3>(const char label[], glm::vec3& var, float minVal, float maxVal, float step, bool sameLine)
    {
        return addFloat3Var(label, var, minVal, maxVal, step, sameLine);
    }

    template <>
    bool Gui::addFloatVecVar<glm::vec4>(const char label[], glm::vec4& var, float minVal, float maxVal, float step, bool sameLine)
    {
        return addFloat4Var(label, var, minVal, maxVal, step, sameLine);
    }

#define add_matrix_var(TypeName) template bool Gui::addMatrixVar(const char label[], TypeName& var, float minVal , float maxVal, bool sameLine)

    add_matrix_var(glm::mat2x2);
    add_matrix_var(glm::mat2x3);
    add_matrix_var(glm::mat2x4);
    add_matrix_var(glm::mat3x2);
    add_matrix_var(glm::mat3x3);
    add_matrix_var(glm::mat3x4);
    add_matrix_var(glm::mat4x2);
    add_matrix_var(glm::mat4x3);
    add_matrix_var(glm::mat4x4);

#undef add_matrix_var


    template<typename MatrixType>
    bool Gui::addMatrixVar(const char label[], MatrixType& var, float minVal, float maxVal, bool sameLine)
    {
        std::string labelString(label);
        std::string hiddenLabelString("##");
        hiddenLabelString += labelString + "[0]";
        
        ImVec2 topLeft = ImGui::GetCursorScreenPos();
        ImVec2 bottomRight;
        
        bool b = false;
        
        for (uint32_t i = 0; i < static_cast<uint32_t>(var.length()); ++i)
        {
            std::string& stringToDisplay = hiddenLabelString;
            hiddenLabelString[hiddenLabelString.size() - 2] = '0' + static_cast<int32_t>(i);
            if (i == var.length() - 1)
            {
               stringToDisplay = labelString;
            }

            b |= addFloatVecVar<typename MatrixType::col_type>(stringToDisplay.c_str(), var[i], minVal, maxVal, 0.001f, sameLine);
            
            if (i == 0)
            {
                ImGui::SameLine();
                bottomRight = ImGui::GetCursorScreenPos();
                float oldSpacing = ImGui::GetStyle().ItemSpacing.y;
                ImGui::GetStyle().ItemSpacing.y = 0.0f;
                ImGui::Dummy({});
                ImGui::Dummy({});
                ImGui::GetStyle().ItemSpacing.y = oldSpacing;
                ImVec2 correctedCursorPos = ImGui::GetCursorScreenPos();
                correctedCursorPos.y += oldSpacing;
                ImGui::SetCursorScreenPos(correctedCursorPos);
                bottomRight.y = ImGui::GetCursorScreenPos().y;
            }
            else if(i == 1)
            {
                bottomRight.y = topLeft.y + (bottomRight.y - topLeft.y) * (var.length());
                bottomRight.x -= ImGui::GetStyle().ItemInnerSpacing.x * 3 - 1;
                bottomRight.y -= ImGui::GetStyle().ItemInnerSpacing.y  - 1;
                topLeft.x -= 1; topLeft.y -= 1;
                auto colorVec4 =ImGui::GetStyleColorVec4(ImGuiCol_ScrollbarGrab); colorVec4.w *= 0.25f;
                ImU32 color = ImGui::ColorConvertFloat4ToU32(colorVec4);
                ImGui::GetOverlayDrawList()->AddRect(topLeft, bottomRight, color);
            }
        }
        return b;
    }

    bool Gui::addRgbColor(const char label[], glm::vec3& var, bool sameLine)
    {
        if (sameLine) ImGui::SameLine();
        return ImGui::ColorEdit3(label, glm::value_ptr(var));
    }

    bool Gui::addRgbaColor(const char label[], glm::vec4& var, bool sameLine)
    {
        if (sameLine) ImGui::SameLine();
        return ImGui::ColorEdit4(label, glm::value_ptr(var));
    }

    bool Gui::onKeyboardEvent(const KeyboardEvent& event)
    {
        ImGuiIO& io = ImGui::GetIO();

        if (event.type == KeyboardEvent::Type::Input)
        {
            std::string u8str = utf32ToUtf8(event.codepoint);
            io.AddInputCharactersUTF8(u8str.c_str());

            // Gui consumes keyboard input
            return true;
        }
        else
        {
            uint32_t key = (uint32_t)(event.key == KeyboardEvent::Key::KeypadEnter ? KeyboardEvent::Key::Enter : event.key);

            switch (event.type)
            {
            case KeyboardEvent::Type::KeyPressed:
                io.KeysDown[key] = true;
                break;
            case KeyboardEvent::Type::KeyReleased:
                io.KeysDown[key] = false;
                break;
            default:
                should_not_get_here();
            }

            io.KeyCtrl = event.mods.isCtrlDown;
            io.KeyAlt = event.mods.isAltDown;
            io.KeyShift = event.mods.isShiftDown;
            io.KeySuper = false;
            return io.WantCaptureKeyboard;
        }
    }

    bool Gui::onMouseEvent(const MouseEvent& event)
    {
        unsigned i = 0;

        ImGuiIO& io = ImGui::GetIO();
        switch (event.type)
        {
        case MouseEvent::Type::LeftButtonDown:
            mMouseEvents.buttonPressed[0] = true;
            break;
        case MouseEvent::Type::LeftButtonUp:
            mMouseEvents.buttonReleased[0] = true;
            break;
        case MouseEvent::Type::RightButtonDown:
            mMouseEvents.buttonPressed[1] = true;
            break;
        case MouseEvent::Type::RightButtonUp:
            mMouseEvents.buttonReleased[1] = true;
            break;
        case MouseEvent::Type::MiddleButtonDown:
            mMouseEvents.buttonPressed[2] = true;
            break;
        case MouseEvent::Type::MiddleButtonUp:
            mMouseEvents.buttonReleased[2] = true;
            break;
        case MouseEvent::Type::Move:
            for (auto& context : sContexts)
            {
                if (spDeselectOtherContexts && spDeselectOtherContexts != context.second.first)
                {
                    context.second.first->IO.WantCaptureMouse = false;
                }
                else
                {
                    
                    context.second.first->IO.MousePos.x = -context.second.second.position.x + event.pos.x * context.second.first->IO.DisplaySize.x;
                    context.second.first->IO.MousePos.y = -context.second.second.position.y + event.pos.y * context.second.first->IO.DisplaySize.y;
                }
            }
            break;
        case MouseEvent::Type::Wheel:
            for (auto& context : sContexts)
            {
                context.second.first->IO.MouseWheel += event.wheelDelta.y;
            }
            break;
        }

        return io.WantCaptureMouse;
    }

    void Gui::pushWindow(const char label[], uint32_t width, uint32_t height, uint32_t x, uint32_t y, bool showTitleBar)
    {
        ImVec2 pos{ float(x), float(y) };
        ImVec2 size{ float(width), float(height) };
        ImGui::SetNextWindowSize(size, ImGuiCond_FirstUseEver);
        ImGui::SetNextWindowPos(pos, ImGuiCond_FirstUseEver);
        int flags = 0;
        if (!showTitleBar)
        {
            flags |= ImGuiWindowFlags_NoTitleBar;
        }
        ImGui::Begin(label, nullptr, flags);
    }

    void Gui::popWindow()
    {
        ImGui::End();
    }

    void Gui::addSeparator()
    {
        ImGui::Separator();
    }

    bool Gui::addDropdown(const char label[], const DropdownList& values, uint32_t& var, bool sameLine)
    {
        if (sameLine) ImGui::SameLine();
        // Check if we need to update the currentItem
        const auto& iter = mDropDownValues.find(label);
        int curItem;
        if ((iter == mDropDownValues.end()) || (iter->second.lastVal != var))
        {
            // Search the current val
            for (uint32_t i = 0 ; i < values.size() ; i++)
            {
                if (values[i].value == var)
                {
                    curItem = i;
                    mDropDownValues[label].currentItem = i;
                    break;
                }
            }
        }
        else
        {
            curItem = mDropDownValues[label].currentItem;
        }

        std::string comboStr;
        for (const auto& v : values)
        {
            comboStr += v.label + '\0';
        }
        comboStr += '\0';
        uint32_t prevItem = curItem;
        //This returns true if the combo is interacted with at all
        bool b = ImGui::Combo(label, &curItem, comboStr.c_str());
        mDropDownValues[label].currentItem = curItem;
        mDropDownValues[label].lastVal = values[curItem].value;
        var = values[curItem].value;
        //Only return true if value is changed
        return b && prevItem != curItem;
    }

    void Gui::setGlobalFontScaling(float scale)
    {
        ImGuiIO& io = ImGui::GetIO();
        io.FontGlobalScale = scale;
    }

    glm::ivec2 Gui::getCurrentWindowSize()
    {
        const ImVec2& sizeRef = ImGui::GetCurrentWindow()->Size;
        return glm::ivec2(static_cast<int32_t>(sizeRef.x), static_cast<int32_t>(sizeRef.y));
    }

    glm::ivec2 Gui::getCurrentWindowPosition()
    {
        const ImVec2& sizeRef = ImGui::GetCurrentWindow()->Pos;
        return glm::ivec2(static_cast<int32_t>(sizeRef.x), static_cast<int32_t>(sizeRef.y));
    }

    void Gui::addImage(const Texture::SharedPtr& texture, const glm::vec2& scale)
    {
        ImVec2 imageSize(static_cast<float>(texture->getWidth()) * scale.x, static_cast<float>(texture->getHeight()) * scale.y);
        mpTextures.push_back(texture);
        ImGui::Image(reinterpret_cast<ImTextureID*>(static_cast<int64_t>(mpTextures.size())), imageSize);
    }

    void Gui::addImageForContext(const std::string& contextName, const Texture::SharedPtr& texture, const glm::vec2& scale)
    {
        addImage(texture,{0, 0});

        const ImVec2& topLeft = ImGui::GetCurrentWindow()->DC.LastItemRect.GetTL();
        sContexts[contextName].second.position = { topLeft.x, topLeft.y };

        // if (ImGui::IsItemHovered())
        // {
        //     // deselect all other inputs
        //     spDeselectOtherContexts = sContexts[contextName].first;
        // }
        // else
        // {
        //     spDeselectOtherContexts = nullptr;
        // }
    }

    bool Gui::addTextBox(const char label[], char buf[], size_t bufSize, uint32_t lineCount)
    {
        const ImGuiInputTextFlags flags = ImGuiInputTextFlags_EnterReturnsTrue;

        if (lineCount > 1)
        {
            return ImGui::InputTextMultiline(label, buf, bufSize, ImVec2(-1.0f, ImGui::GetTextLineHeight() * lineCount), flags);
        }
        else
        {
            return ImGui::InputText(label, buf, bufSize, flags);
        }
    }

    bool Gui::addTextBox(const char label[], std::string& text, uint32_t lineCount /*= 1*/)
    {
        const ImGuiInputTextFlags flags = ImGuiInputTextFlags_EnterReturnsTrue;

        static const int maxSize = 2048;
        char buf[maxSize];
        bool modified = false;
        size_t originalSize = text.size();
        copyStringToBuffer(buf, maxSize, text);

        bool result = false;
        if (lineCount > 1)
        {
<<<<<<< HEAD
            modified = ImGui::InputTextMultiline(label, buf, maxSize, ImVec2(-1.0f, ImGui::GetTextLineHeight() * lineCount), flags);
        }
        else
        {
            modified = ImGui::InputText(label, buf, maxSize, flags);
        }

        text = (buf);

        return modified;
=======
            result = ImGui::InputTextMultiline(label, buf, maxSize, ImVec2(-1.0f, ImGui::GetTextLineHeight() * lineCount), flags);
        }
        else
        {
            result = ImGui::InputText(label, buf, maxSize, flags);
        }

        text = std::string(buf);
        return result;
>>>>>>> 392e6e74
    }

    void Gui::addTooltip(const char tip[], bool sameLine)
    {
        if (sameLine) ImGui::SameLine();
        ImGui::TextDisabled("(?)");
        if (ImGui::IsItemHovered())
        {
            ImGui::BeginTooltip();
            ImGui::PushTextWrapPos(450.0f);
            ImGui::TextUnformatted(tip);
            ImGui::PopTextWrapPos();
            ImGui::EndTooltip();
        }
    }

    void Gui::addGraph(const char label[], GraphCallback func, void* pUserData, uint32_t sampleCount, int32_t sampleOffset, float yMin, float yMax, uint32_t width, uint32_t height)
    {
        ImVec2 imSize{ (float)width, (float)height };
        ImGui::PlotLines(label, func, pUserData, (int32_t)sampleCount, sampleOffset, nullptr, yMin, yMax, imSize);
    }

    bool Gui::addDirectionWidget(const char label[], glm::vec3& direction)
    {
        glm::vec3 dir = direction;
        bool b = addFloat3Var(label, dir, -1, 1);
        direction = glm::normalize(dir);
        return b;
    }
}<|MERGE_RESOLUTION|>--- conflicted
+++ resolved
@@ -161,14 +161,6 @@
         ImGui::SetCurrentContext(sActiveContexts.top());
     }
 
-    void Gui::setContextPosition(const glm::vec2& contextPosition)
-    {
-    }
-
-    void Gui::setContextSize(const glm::vec2& contextSize)
-    {
-    }
-
     void Gui::popContext()
     {
         sActiveContexts.pop();
@@ -315,6 +307,7 @@
         // Render command lists
         uint32_t vtxOffset = 0;
         uint32_t idxOffset = 0;
+
 
         for (int n = 0; n < pDrawData->CmdListsCount; n++)
         {
@@ -707,17 +700,18 @@
             mMouseEvents.buttonReleased[2] = true;
             break;
         case MouseEvent::Type::Move:
-            for (auto& context : sContexts)
-            {
-                if (spDeselectOtherContexts && spDeselectOtherContexts != context.second.first)
+            // for (auto& context : sContexts)
+            {
+                // if (spDeselectOtherContexts && spDeselectOtherContexts != context.second.first)
+                // {
+                //     context.second.first->IO.WantCaptureMouse = false;
+                // }
+                // else
                 {
-                    context.second.first->IO.WantCaptureMouse = false;
-                }
-                else
-                {
-                    
-                    context.second.first->IO.MousePos.x = -context.second.second.position.x + event.pos.x * context.second.first->IO.DisplaySize.x;
-                    context.second.first->IO.MousePos.y = -context.second.second.position.y + event.pos.y * context.second.first->IO.DisplaySize.y;
+                    // -context.second.second.position.x +
+                    // -context.second.second.position.y +
+                    ImGui::GetIO().MousePos.x = event.pos.x * ImGui::GetIO().DisplaySize.x;
+                    ImGui::GetIO().MousePos.y = event.pos.y * ImGui::GetIO().DisplaySize.y;
                 }
             }
             break;
@@ -827,16 +821,6 @@
 
         const ImVec2& topLeft = ImGui::GetCurrentWindow()->DC.LastItemRect.GetTL();
         sContexts[contextName].second.position = { topLeft.x, topLeft.y };
-
-        // if (ImGui::IsItemHovered())
-        // {
-        //     // deselect all other inputs
-        //     spDeselectOtherContexts = sContexts[contextName].first;
-        // }
-        // else
-        // {
-        //     spDeselectOtherContexts = nullptr;
-        // }
     }
 
     bool Gui::addTextBox(const char label[], char buf[], size_t bufSize, uint32_t lineCount)
@@ -866,28 +850,15 @@
         bool result = false;
         if (lineCount > 1)
         {
-<<<<<<< HEAD
-            modified = ImGui::InputTextMultiline(label, buf, maxSize, ImVec2(-1.0f, ImGui::GetTextLineHeight() * lineCount), flags);
+            return ImGui::InputTextMultiline(label, buf, maxSize, ImVec2(-1.0f, ImGui::GetTextLineHeight() * lineCount), flags);
         }
         else
         {
-            modified = ImGui::InputText(label, buf, maxSize, flags);
-        }
-
-        text = (buf);
-
-        return modified;
-=======
-            result = ImGui::InputTextMultiline(label, buf, maxSize, ImVec2(-1.0f, ImGui::GetTextLineHeight() * lineCount), flags);
-        }
-        else
-        {
-            result = ImGui::InputText(label, buf, maxSize, flags);
+            return ImGui::InputText(label, buf, maxSize, flags);
         }
 
         text = std::string(buf);
         return result;
->>>>>>> 392e6e74
     }
 
     void Gui::addTooltip(const char tip[], bool sameLine)
