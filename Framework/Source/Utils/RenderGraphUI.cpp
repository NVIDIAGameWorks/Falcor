--- conflicted
+++ resolved
@@ -883,7 +883,6 @@
             std::string statement;
             if (pGui->dragDropDest("RenderPassType", statement))
             {
-<<<<<<< HEAD
                 dragAndDropText = statement;
                 mNewNodeStartPosition = { -mpNodeGraphEditor->offset.x + mousePos.x, -mpNodeGraphEditor->offset.y + mousePos.y };
                 mNextPassName = statement;
@@ -916,15 +915,6 @@
                 }
 
                 pGui->popWindow();
-=======
-                // TODO Matt
-//                 RenderGraphLoader::ExecuteStatement(statement, mRenderGraphRef);
-//                 mNewNodeStartPosition = { -sNodeGraphEditor.offset.x + mousePos.x, -sNodeGraphEditor.offset.y + mousePos.y };
-//                 mNewNodeStartPosition /= ImGui::GetCurrentWindow()->FontWindowScale;
-//                 bFromDragAndDrop = true;
-//                 sRebuildDisplayData = true;
-//                 if (mMaxNodePositionX < mNewNodeStartPosition.x) mMaxNodePositionX = mNewNodeStartPosition.x;
->>>>>>> 1c6566b6
             }
             else
             {
