--- conflicted
+++ resolved
@@ -334,11 +334,7 @@
             // dirty flag for uploading will be set by GUI
             mVariablesBufferRef.uploadToGPU();
 
-<<<<<<< HEAD
-            if(uiGroup) pGui->endGroup();
-=======
             if(uiGroup != nullptr) pGui->endGroup();
->>>>>>> 112dbf53
         }
     }
 }