/***************************************************************************
# Copyright (c) 2015, NVIDIA CORPORATION. All rights reserved.
#
# Redistribution and use in source and binary forms, with or without
# modification, are permitted provided that the following conditions
# are met:
#  * Redistributions of source code must retain the above copyright
#    notice, this list of conditions and the following disclaimer.
#  * Redistributions in binary form must reproduce the above copyright
#    notice, this list of conditions and the following disclaimer in the
#    documentation and/or other materials provided with the distribution.
#  * Neither the name of NVIDIA CORPORATION nor the names of its
#    contributors may be used to endorse or promote products derived
#    from this software without specific prior written permission.
#
# THIS SOFTWARE IS PROVIDED BY THE COPYRIGHT HOLDERS ``AS IS'' AND ANY
# EXPRESS OR IMPLIED WARRANTIES, INCLUDING, BUT NOT LIMITED TO, THE
# IMPLIED WARRANTIES OF MERCHANTABILITY AND FITNESS FOR A PARTICULAR
# PURPOSE ARE DISCLAIMED.  IN NO EVENT SHALL THE COPYRIGHT OWNER OR
# CONTRIBUTORS BE LIABLE FOR ANY DIRECT, INDIRECT, INCIDENTAL, SPECIAL,
# EXEMPLARY, OR CONSEQUENTIAL DAMAGES (INCLUDING, BUT NOT LIMITED TO,
# PROCUREMENT OF SUBSTITUTE GOODS OR SERVICES; LOSS OF USE, DATA, OR
# PROFITS; OR BUSINESS INTERRUPTION) HOWEVER CAUSED AND ON ANY THEORY
# OF LIABILITY, WHETHER IN CONTRACT, STRICT LIABILITY, OR TORT
# (INCLUDING NEGLIGENCE OR OTHERWISE) ARISING IN ANY WAY OUT OF THE USE
# OF THIS SOFTWARE, EVEN IF ADVISED OF THE POSSIBILITY OF SUCH DAMAGE.
***************************************************************************/
#include "Shadows.h"

const std::string Shadows::skDefaultScene = "Arcade/Arcade.fscene";
const Gui::DropdownList Shadows::skDebugModeList = {
    { (uint32_t)Shadows::DebugMode::None, "None" },
    { (uint32_t)Shadows::DebugMode::ShadowMap, "Shadow Map" },
    { (uint32_t)Shadows::DebugMode::VisibilityBuffer, "Visibility Buffer" }
};
const std::string kVisPixelShaderFile = "VisualizeMap.slang";

void Shadows::onGuiRender(SampleCallbacks* pSample, Gui* pGui)
{
    if (pGui->addButton("Load Scene"))
    {
        displayLoadSceneDialog();
    }

    pGui->addCheckBox("Update Shadow Map", mControls.updateShadowMap);
    if(pGui->addIntVar("Cascade Count", mControls.cascadeCount, 1u, CSM_MAX_CASCADES))
    {
        for (uint32_t i = 0; i < mpCsmTech.size(); i++)
        {
            mpCsmTech[i]->setCascadeCount(mControls.cascadeCount);
        }
        createVisualizationProgram();
    }

    bool visualizeCascades = mPerFrameCBData.visualizeCascades != 0;
    pGui->addCheckBox("Visualize Cascades", visualizeCascades);
    for (auto it = mpCsmTech.begin(); it != mpCsmTech.end(); ++it)
    {
        //Tell csm objects whether or not to store cascade info in their visibility buffers
        (*it)->toggleCascadeVisualization(visualizeCascades);
    }
    mPerFrameCBData.visualizeCascades = visualizeCascades;
    
    pGui->addDropdown("Debug Mode", skDebugModeList, mControls.debugMode);
    pGui->addIntVar("Displayed Cascade", mControls.displayedCascade, 0u, mControls.cascadeCount - 1);
    if (pGui->addIntVar("LightIndex", mControls.lightIndex, 0u, mpScene->getLightCount() - 1))
    {
        mLightingPass.pProgram->addDefine("_LIGHT_INDEX", std::to_string(mControls.lightIndex));
    }

    std::string groupName = "Light " + std::to_string(mControls.lightIndex);
    if (pGui->beginGroup(groupName.c_str()))
    {
        mpScene->getLight(mControls.lightIndex)->renderUI(pGui);
        pGui->endGroup();
    }
    mpCsmTech[mControls.lightIndex]->renderUi(pGui, "CSM");
}

void Shadows::displayLoadSceneDialog()
{
    std::string filename;
    if(openFileDialog(Scene::kFileFormatString, filename))
    {
        createScene(filename);
    }
}

void Shadows::setLightIndex(int32_t index)
{
    mControls.lightIndex = max(min(index, (int32_t)mpScene->getLightCount() - 1), 0);
}

void Shadows::createScene(const std::string& filename)
{
    // Load the scene
    mpScene = Scene::loadFromFile(filename);

    // Create the renderer
    mpRenderer = SceneRenderer::create(mpScene);
    mpRenderer->setCameraControllerType(SceneRenderer::CameraControllerType::FirstPerson);
    mpRenderer->toggleStaticMaterialCompilation(false);
    if(mpScene->getPathCount() && mpScene->getPath(0))
    {
        mpScene->getPath(0)->detachObject(mpScene->getActiveCamera());
    }

    auto lightCount = mpScene->getLightCount();
    mpCsmTech.resize(lightCount);
    mpVisibilityBuffers.resize(lightCount);
    for(uint32_t i = 0; i < lightCount; i++)
    {
<<<<<<< HEAD
        mpCsmTech[i] = CascadedShadowMaps::create(2048, 2048, mWindowDimensions.x, mWindowDimensions.y, mpScene->getLight(i), mpScene, mControls.cascadeCount);
=======
        mpCsmTech[i] = CascadedShadowMaps::create(2048, 2048, mpScene->getLight(i).get(), mpScene.get(), mControls.cascadeCount);
>>>>>>> 4318cb3f
        mpCsmTech[i]->setFilterMode(CsmFilterHwPcf);
        mpCsmTech[i]->setVsmLightBleedReduction(0.3f);
    }
    setLightIndex(0);

    // Create the main effect
    GraphicsProgram::Desc lightingPassProgDesc;
    lightingPassProgDesc.addShaderLibrary("Shadows.slang");
    lightingPassProgDesc.vsEntry("vsMain").psEntry("psMain");
    mLightingPass.pProgram = GraphicsProgram::create(lightingPassProgDesc);
    mLightingPass.pProgram->addDefine("_LIGHT_COUNT", std::to_string(mpScene->getLightCount()));
    mLightingPass.pProgram->addDefine("_LIGHT_INDEX", std::to_string(mControls.lightIndex));
    mLightingPass.pProgramVars = GraphicsVars::create(mLightingPass.pProgram->getReflector());
    ConstantBuffer::SharedPtr pCB = mLightingPass.pProgramVars->getConstantBuffer(0, 0, 0);
}

void Shadows::onLoad(SampleCallbacks* pSample, RenderContext::SharedPtr pRenderContext)
{
    auto pTargetFbo = pRenderContext->getGraphicsState()->getFbo();
    mWindowDimensions.x = pTargetFbo->getWidth();
    mWindowDimensions.y = pTargetFbo->getHeight();
    createScene(skDefaultScene);
    createVisualizationProgram();
}

void Shadows::runMainPass(RenderContext* pContext)
{
    //Only part of the gfx state I actually want to set
    pContext->getGraphicsState()->setProgram(mLightingPass.pProgram);

    //vars
    ConstantBuffer::SharedPtr pPerFrameCB = mLightingPass.pProgramVars->getConstantBuffer(0, 0, 0);
    pPerFrameCB->setBlob(&mPerFrameCBData, 0, sizeof(mPerFrameCBData));
    pContext->pushGraphicsVars(mLightingPass.pProgramVars);
    
    mpRenderer->renderScene(pContext);

    pContext->popGraphicsVars();
}

void Shadows::displayShadowMap(RenderContext* pContext)
{
<<<<<<< HEAD
    mShadowVisualizer.pShadowMapProgramVars->setSrv(0, 0, 0, mpCsmTech[mControls.lightIndex]->getShadowMap()->getSRV());
    if (mControls.cascadeCount > 1)
    {
        mShadowVisualizer.pShadowMapProgramVars->getConstantBuffer(0, 0, 0)->setBlob(&mControls.displayedCascade, mOffsets.displayedCascade, sizeof(mControls.displayedCascade));
=======
    mShadowVisualizer.pProgramVars->setTexture("gTexture", mpCsmTech[mControls.lightIndex]->getShadowMap());
    if (mControls.cascadeCount > 1)
    {
        mShadowVisualizer.pProgramVars->getConstantBuffer("PerImageCB")->setBlob(&mControls.displayedCascade, mOffsets.displayedCascade, sizeof(mControls.displayedCascade));
>>>>>>> 4318cb3f
    }
    pContext->pushGraphicsVars(mShadowVisualizer.pShadowMapProgramVars);
    mShadowVisualizer.pShadowMapProgram->execute(pContext);
    pContext->popGraphicsVars();
}

void Shadows::displayVisibilityBuffer(RenderContext* pContext)
{
    mShadowVisualizer.pVisibilityBufferProgramVars->setSrv(0, 0, 0, mpVisibilityBuffers[mControls.lightIndex]->getSRV());
    pContext->pushGraphicsVars(mShadowVisualizer.pVisibilityBufferProgramVars);
    mShadowVisualizer.pVisibilityBufferProgram->execute(pContext);
    pContext->popGraphicsVars();
}

void Shadows::onFrameRender(SampleCallbacks* pSample, RenderContext::SharedPtr pRenderContext, Fbo::SharedPtr pTargetFbo)
{
    const glm::vec4 clearColor(0.38f, 0.52f, 0.10f, 1);
    pRenderContext->clearFbo(pTargetFbo.get(), clearColor, 1.0f, 0, FboAttachmentType::All);

    if(mpScene)
    {
        // Update the scene
        mpRenderer->update(pSample->getCurrentTime());

        // Run the shadow pass
        if(mControls.updateShadowMap)
        {
            mPerFrameCBData.camVpAtLastCsmUpdate = mpScene->getActiveCamera()->getViewProjMatrix();
            for(uint32_t i = 0; i < mpCsmTech.size(); i++)
            {
                mpVisibilityBuffers[i] = mpCsmTech[i]->generateVisibilityBuffer(pRenderContext.get(), mpScene->getActiveCamera().get(), nullptr);
            }
        }

        // Put visibility buffers in program vars
        for(uint32_t i = 0; i < mpCsmTech.size(); i++)
        {
            std::string var = "gVisibilityBuffers[" + std::to_string(i) + "]";
            mLightingPass.pProgramVars->setTexture(var, mpVisibilityBuffers[i]);
        }

        if(mControls.debugMode == (uint32_t)DebugMode::ShadowMap)
        {
            displayShadowMap(pRenderContext.get());
        }
        else if (mControls.debugMode == (uint32_t)DebugMode::VisibilityBuffer)
        {
            displayVisibilityBuffer(pRenderContext.get());
        }
        else
        {
            runMainPass(pRenderContext.get());
        }
    }

    pSample->renderText(pSample->getFpsMsg(), glm::vec2(10, 10));
}

bool Shadows::onKeyEvent(SampleCallbacks* pSample, const KeyboardEvent& keyEvent)
{
    return mpRenderer->onKeyEvent(keyEvent);
}

bool Shadows::onMouseEvent(SampleCallbacks* pSample, const MouseEvent& mouseEvent)
{
    return mpRenderer->onMouseEvent(mouseEvent);
}

void Shadows::onResizeSwapChain(SampleCallbacks* pSample, uint32_t width, uint32_t height)
{
    //Camera aspect 
    Camera::SharedPtr activeCamera = mpScene->getActiveCamera();
    activeCamera->setFocalLength(21.0f);
    float aspectRatio = (float(width) / float(height));
    activeCamera->setAspectRatio(aspectRatio);

    //Update window width/height for visibility buffer
    mWindowDimensions.x = width;
    mWindowDimensions.y = height;
    for (auto it = mpCsmTech.begin(); it != mpCsmTech.end(); ++it)
    {
        (*it)->resizeVisibilityBuffer(width, height);
    }
}

void Shadows::createVisualizationProgram()
{
    // Create the shadow visualizer for shadow maps
    mShadowVisualizer.pShadowMapProgram = FullScreenPass::create(kVisPixelShaderFile);
    if(mControls.cascadeCount > 1)
    {
        mShadowVisualizer.pShadowMapProgram->getProgram()->addDefine("_USE_2D_ARRAY");
        mShadowVisualizer.pShadowMapProgramVars = GraphicsVars::create(mShadowVisualizer.pShadowMapProgram->getProgram()->getReflector());
        mOffsets.displayedCascade = static_cast<uint32_t>(mShadowVisualizer.pShadowMapProgramVars->getConstantBuffer("PerImageCB")->getVariableOffset("cascade"));
    }
    else
    {
        mShadowVisualizer.pShadowMapProgramVars = GraphicsVars::create(mShadowVisualizer.pShadowMapProgram->getProgram()->getReflector());
    }

    // Create the shadow visualizer for visibility buffers
    mShadowVisualizer.pVisibilityBufferProgram = FullScreenPass::create(kVisPixelShaderFile);
    mShadowVisualizer.pVisibilityBufferProgramVars = GraphicsVars::create(mShadowVisualizer.pVisibilityBufferProgram->getProgram()->getReflector());
}

 void Shadows::onInitializeTesting(SampleCallbacks* pSample)
 {
     auto argList = pSample->getArgList();
     std::vector<ArgList::Arg> specifiedScene = argList.getValues("loadscene");
     if (!specifiedScene.empty())
     {
         createScene(specifiedScene[0].asString());
     }
 
     std::vector<ArgList::Arg> filterFrames = argList.getValues("incrementFilter");
     if (!filterFrames.empty())
     {
         mFilterFrames.resize(filterFrames.size());
         for (uint32_t i = 0; i < filterFrames.size(); ++i)
         {
             mFilterFrames[i] = filterFrames[i].asUint();
         }
     }
 
     //Set to first filter mode because it's going to be incrementing
     mFilterFramesIt = mFilterFrames.begin();
     for (uint32_t i = 0; i < mpScene->getLightCount(); i++)
     {
         mpCsmTech[i]->setFilterMode(CsmFilterPoint);
     }
 }

 void Shadows:: onEndTestFrame(SampleCallbacks* pSample, SampleTest* pSampleTest)
 {
     uint64_t frameId = pSample->getFrameID();
     if (mFilterFramesIt != mFilterFrames.end() && frameId >= *mFilterFramesIt)
     {
         ++mFilterFramesIt;
         uint32_t nextFilterMode = mpCsmTech[0]->getFilterMode() + 1;
         nextFilterMode = min(nextFilterMode, static_cast<uint32_t>(CsmFilterStochasticPcf));
         for (uint32_t i = 0; i < mpScene->getLightCount(); i++)
         {
             mpCsmTech[i]->setFilterMode(nextFilterMode);
         }
     }
 }

#ifdef _WIN32
int WINAPI WinMain(_In_ HINSTANCE hInstance, _In_opt_ HINSTANCE hPrevInstance, _In_ LPSTR lpCmdLine, _In_ int nShowCmd)
#else
int main(int argc, char** argv)
#endif
{
    Shadows::UniquePtr pRenderer = std::make_unique<Shadows>();
    SampleConfig config;
    config.windowDesc.title = "Shadows Sample";
#ifdef _WIN32
    Sample::run(config, pRenderer);
#else
    config.argc = (uint32_t)argc;
    config.argv = argv;
    Sample::run(config, pRenderer);
#endif
    return 0;
}<|MERGE_RESOLUTION|>--- conflicted
+++ resolved
@@ -110,11 +110,7 @@
     mpVisibilityBuffers.resize(lightCount);
     for(uint32_t i = 0; i < lightCount; i++)
     {
-<<<<<<< HEAD
-        mpCsmTech[i] = CascadedShadowMaps::create(2048, 2048, mWindowDimensions.x, mWindowDimensions.y, mpScene->getLight(i), mpScene, mControls.cascadeCount);
-=======
-        mpCsmTech[i] = CascadedShadowMaps::create(2048, 2048, mpScene->getLight(i).get(), mpScene.get(), mControls.cascadeCount);
->>>>>>> 4318cb3f
+        mpCsmTech[i] = CascadedShadowMaps::create(2048, 2048, mWindowDimensions.x, mWindowDimensions.y, mpScene->getLight(i).get(), mpScene.get(), mControls.cascadeCount);
         mpCsmTech[i]->setFilterMode(CsmFilterHwPcf);
         mpCsmTech[i]->setVsmLightBleedReduction(0.3f);
     }
@@ -157,17 +153,10 @@
 
 void Shadows::displayShadowMap(RenderContext* pContext)
 {
-<<<<<<< HEAD
     mShadowVisualizer.pShadowMapProgramVars->setSrv(0, 0, 0, mpCsmTech[mControls.lightIndex]->getShadowMap()->getSRV());
     if (mControls.cascadeCount > 1)
     {
         mShadowVisualizer.pShadowMapProgramVars->getConstantBuffer(0, 0, 0)->setBlob(&mControls.displayedCascade, mOffsets.displayedCascade, sizeof(mControls.displayedCascade));
-=======
-    mShadowVisualizer.pProgramVars->setTexture("gTexture", mpCsmTech[mControls.lightIndex]->getShadowMap());
-    if (mControls.cascadeCount > 1)
-    {
-        mShadowVisualizer.pProgramVars->getConstantBuffer("PerImageCB")->setBlob(&mControls.displayedCascade, mOffsets.displayedCascade, sizeof(mControls.displayedCascade));
->>>>>>> 4318cb3f
     }
     pContext->pushGraphicsVars(mShadowVisualizer.pShadowMapProgramVars);
     mShadowVisualizer.pShadowMapProgram->execute(pContext);
