--- conflicted
+++ resolved
@@ -75,16 +75,6 @@
     mLightingPass.pAlphaBlendBS = BlendState::create(bsDesc);
 }
 
-<<<<<<< HEAD
-void ForwardRenderer::initShadowPass(uint32_t windowWidth, uint32_t windowHeight)
-{
-    mShadowPass.pCsm = CascadedShadowMaps::create(2048, 2048, windowWidth, windowHeight, mpSceneRenderer->getScene()->getLight(0), mpSceneRenderer->getScene()->shared_from_this(), 4);
-    mShadowPass.pCsm->setFilterMode(CsmFilterEvsm4);
-    mShadowPass.pCsm->setVsmLightBleedReduction(0.3f);
-    mShadowPass.pCsm->setVsmMaxAnisotropy(4);
-    mShadowPass.pCsm->setEvsmBlur(7, 3);
-}
-=======
 //void ForwardRenderer::initShadowPass()
 //{
 //    mShadowPass.pCsm = CascadedShadowMaps::create(2048, 2048, mpSceneRenderer->getScene()->getLight(0), mpSceneRenderer->getScene()->shared_from_this(), 4);
@@ -93,7 +83,6 @@
 //    mShadowPass.pCsm->setVsmMaxAnisotropy(4);
 //    mShadowPass.pCsm->setEvsmBlur(7, 3);
 //}
->>>>>>> 4318cb3f
 
 void ForwardRenderer::initSSAO()
 {
@@ -172,11 +161,6 @@
     setActiveCameraAspectRatio(pSample->getCurrentFbo()->getWidth(), pSample->getCurrentFbo()->getHeight());
     initDepthPass();
     initLightingPass();
-<<<<<<< HEAD
-    auto pTargetFbo = pSample->getCurrentFbo();
-    initShadowPass(pTargetFbo->getWidth(), pTargetFbo->getHeight());
-=======
->>>>>>> 4318cb3f
     initSSAO();
     initTAA(pSample);
 
@@ -226,14 +210,9 @@
 
     if (scene != nullptr)
     {
-<<<<<<< HEAD
         initScene(pSample, pScene);
         applyCustomSceneVars(pScene.get(), filename);
         applyCsSkinningMode();
-=======
-        initScene(pSample, scene);
-        applyCustomSceneVars(scene.get(), filename);
->>>>>>> 4318cb3f
     }
 }
 
@@ -253,22 +232,15 @@
     auto pScene = mpSceneRenderer->getScene();
 
     // Remove existing light probes
-    while (pScene->getLightProbeCount() > 0)
+    if (pScene->getLightProbeCount() > 0)
     {
         pScene->deleteLightProbes();
     }
 
-<<<<<<< HEAD
     pLight->setRadius(pScene->getRadius());
     pLight->setPosW(pScene->getCenter());
     pLight->setSampler(mpSceneSampler);
-    pScene->addLightProbe(pLight);
-=======
-    // Create new light probe from file
-    LightProbe::SharedPtr pLightProbe = LightProbe::create(name, true, true, ResourceFormat::RGBA16Float);
-    pLightProbe->setSampler(mpSceneSampler);
-    pScene->addLight(pLightProbe);
->>>>>>> 4318cb3f
+    pScene->addLight(pLight);
 
     mControls[EnableReflections].enabled = true;
     applyLightingProgramControl(ControlID::EnableReflections);
@@ -363,15 +335,6 @@
     ConstantBuffer::SharedPtr pCB = mLightingPass.pVars->getConstantBuffer("PerFrameCB");
     pCB["gOpacityScale"] = mOpacityScale;
 
-<<<<<<< HEAD
-    if (mControls[ControlID::EnableShadows].enabled)
-    {
-        pCB["camVpAtLastCsmUpdate"] = mShadowPass.camVpAtLastCsmUpdate;
-        mLightingPass.pVars->setTexture("gVisibilityBuffer", mShadowPass.pVisibilityBuffer);
-    }
-
-=======
->>>>>>> 4318cb3f
     if (mAAMode == AAMode::TAA)
     {
         pContext->clearFbo(mTAA.getActiveFbo().get(), vec4(0.0, 0.0, 0.0, 0.0), 1, 0, FboAttachmentType::Color);
@@ -430,22 +393,7 @@
     PROFILE(shadowPass);
     if (mControls[EnableShadows].enabled && mShadowPass.updateShadowMap)
     {
-<<<<<<< HEAD
-        mShadowPass.camVpAtLastCsmUpdate = mpSceneRenderer->getScene()->getActiveCamera()->getViewProjMatrix();
-        Texture::SharedPtr pDepth;
-        if (mAAMode == AAMode::MSAA)
-        {
-            pDepth = mpResolveFbo->getColorTexture(2);
-        }
-        else
-        {
-            pDepth = mpDepthPassFbo->getDepthStencilTexture();
-        }
-        mShadowPass.pVisibilityBuffer = mShadowPass.pCsm->generateVisibilityBuffer(pContext, mpSceneRenderer->getScene()->getActiveCamera().get(), mEnableDepthPass ? pDepth : nullptr);
-        pContext->flush();
-=======
         mpSceneRenderer->runShadowPass(pContext, mpSceneRenderer->getScene()->getActiveCamera().get(), mpDepthPassFbo->getDepthStencilTexture());
->>>>>>> 4318cb3f
     }
 }
 
