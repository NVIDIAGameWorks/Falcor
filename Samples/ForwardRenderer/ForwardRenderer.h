/***************************************************************************
# Copyright (c) 2015, NVIDIA CORPORATION. All rights reserved.
#
# Redistribution and use in source and binary forms, with or without
# modification, are permitted provided that the following conditions
# are met:
#  * Redistributions of source code must retain the above copyright
#    notice, this list of conditions and the following disclaimer.
#  * Redistributions in binary form must reproduce the above copyright
#    notice, this list of conditions and the following disclaimer in the
#    documentation and/or other materials provided with the distribution.
#  * Neither the name of NVIDIA CORPORATION nor the names of its
#    contributors may be used to endorse or promote products derived
#    from this software without specific prior written permission.
#
# THIS SOFTWARE IS PROVIDED BY THE COPYRIGHT HOLDERS ``AS IS'' AND ANY
# EXPRESS OR IMPLIED WARRANTIES, INCLUDING, BUT NOT LIMITED TO, THE
# IMPLIED WARRANTIES OF MERCHANTABILITY AND FITNESS FOR A PARTICULAR
# PURPOSE ARE DISCLAIMED.  IN NO EVENT SHALL THE COPYRIGHT OWNER OR
# CONTRIBUTORS BE LIABLE FOR ANY DIRECT, INDIRECT, INCIDENTAL, SPECIAL,
# EXEMPLARY, OR CONSEQUENTIAL DAMAGES (INCLUDING, BUT NOT LIMITED TO,
# PROCUREMENT OF SUBSTITUTE GOODS OR SERVICES; LOSS OF USE, DATA, OR
# PROFITS; OR BUSINESS INTERRUPTION) HOWEVER CAUSED AND ON ANY THEORY
# OF LIABILITY, WHETHER IN CONTRACT, STRICT LIABILITY, OR TORT
# (INCLUDING NEGLIGENCE OR OTHERWISE) ARISING IN ANY WAY OUT OF THE USE
# OF THIS SOFTWARE, EVEN IF ADVISED OF THE POSSIBILITY OF SUCH DAMAGE.
***************************************************************************/
#pragma once
#include "Falcor.h"
#include "SampleTest.h"
#include "ForwardRendererSceneRenderer.h"

using namespace Falcor;

class ForwardRenderer : public Renderer
{
public:
    void onLoad(SampleCallbacks* pSample, RenderContext::SharedPtr pRenderContext) override;
    void onFrameRender(SampleCallbacks* pSample, RenderContext::SharedPtr pRenderContext, Fbo::SharedPtr pTargetFbo) override;
    void onResizeSwapChain(SampleCallbacks* pSample, uint32_t width, uint32_t height) override;
    bool onKeyEvent(SampleCallbacks* pSample, const KeyboardEvent& keyEvent) override;
    bool onMouseEvent(SampleCallbacks* pSample, const MouseEvent& mouseEvent) override;
    void onGuiRender(SampleCallbacks* pSample, Gui* pGui) override;
    void onDroppedFile(SampleCallbacks* pSample, const std::string& filename) override;

    //Testing
    void onInitializeTesting(SampleCallbacks* pSample) override;
    void onBeginTestFrame(SampleTest* pSampleTest) override;

private:
    Fbo::SharedPtr mpMainFbo;
    Fbo::SharedPtr mpDepthPassFbo;
    Fbo::SharedPtr mpResolveFbo;
    Fbo::SharedPtr mpPostProcessFbo;

    struct ShadowPass
    {
        bool updateShadowMap = true;
        CascadedShadowMaps::UniquePtr pCsm;
        Texture::SharedPtr pVisibilityBuffer;
        glm::mat4 camVpAtLastCsmUpdate = glm::mat4();
    };
    ShadowPass mShadowPass;

    //  SkyBox Pass.
    struct
    {
        SkyBox::UniquePtr pEffect;
        DepthStencilState::SharedPtr pDS;
        Sampler::SharedPtr pSampler;
    } mSkyBox;

    //  Lighting Pass.
    struct
    {
        GraphicsVars::SharedPtr pVars;
        GraphicsProgram::SharedPtr pProgram;
        DepthStencilState::SharedPtr pDsState;
        RasterizerState::SharedPtr pNoCullRS;
        BlendState::SharedPtr pAlphaBlendBS;
    } mLightingPass;

    struct
    {
        GraphicsVars::SharedPtr pVars;
        GraphicsProgram::SharedPtr pProgram;
    } mDepthPass;


    //  The Temporal Anti-Aliasing Pass.
    class
    {
    public:
        TemporalAA::UniquePtr pTAA;
        Fbo::SharedPtr getActiveFbo() { return pTAAFbos[activeFboIndex]; }
        Fbo::SharedPtr getInactiveFbo()  { return pTAAFbos[1 - activeFboIndex]; }
        void createFbos(uint32_t width, uint32_t height, const Fbo::Desc & fboDesc)
        {
            pTAAFbos[0] = FboHelper::create2D(width, height, fboDesc);
            pTAAFbos[1] = FboHelper::create2D(width, height, fboDesc);
        }

        void switchFbos() { activeFboIndex = 1 - activeFboIndex; }
        void resetFbos()
        {
            activeFboIndex = 0;
            pTAAFbos[0] = nullptr;
            pTAAFbos[1] = nullptr;
        }

        void resetFboActiveIndex() { activeFboIndex = 0;}

    private:
        Fbo::SharedPtr pTAAFbos[2];
        uint32_t activeFboIndex = 0;
    } mTAA;


    ToneMapping::UniquePtr mpToneMapper;

    struct
    {
        SSAO::UniquePtr pSSAO;
        FullScreenPass::UniquePtr pApplySSAOPass;
        GraphicsVars::SharedPtr pVars;
    } mSSAO;

    void beginFrame(RenderContext* pContext, Fbo* pTargetFbo, uint64_t frameId);
    void endFrame(RenderContext* pContext);
    void depthPass(RenderContext* pContext);
    void shadowPass(RenderContext* pContext);
    void renderSkyBox(RenderContext* pContext);
    void lightingPass(RenderContext* pContext, Fbo* pTargetFbo);
    //Need to resolve depth first to pass resolved depth to shadow pass
    void resolveDepthMSAA(RenderContext* pContext);
    void resolveMSAA(RenderContext* pContext);
    void runTAA(RenderContext* pContext, Fbo::SharedPtr pColorFbo);
    void postProcess(RenderContext* pContext, Fbo::SharedPtr pTargetFbo);
    void ambientOcclusion(RenderContext* pContext, Fbo::SharedPtr pTargetFbo);


    void renderOpaqueObjects(RenderContext* pContext);
    void renderTransparentObjects(RenderContext* pContext);


    void initSkyBox(const std::string& name);
    void initPostProcess();
    void initLightingPass();
    void initDepthPass();
<<<<<<< HEAD
    void initShadowPass(uint32_t windowWidth, uint32_t windowHeight);
=======
>>>>>>> 4318cb3f
    void initSSAO();
    void updateLightProbe(const LightProbe::SharedPtr& pLight);
    void initTAA(SampleCallbacks* pSample);

    void initControls();

    GraphicsState::SharedPtr mpState;
	ForwardRendererSceneRenderer::SharedPtr mpSceneRenderer;
    void loadModel(SampleCallbacks* pSample, const std::string& filename, bool showProgressBar);
    void loadScene(SampleCallbacks* pSample, const std::string& filename, bool showProgressBar);
    void initScene(SampleCallbacks* pSample, Scene::SharedPtr pScene);
    void applyCustomSceneVars(const Scene* pScene, const std::string& filename);
    void resetScene();

    void setActiveCameraAspectRatio(uint32_t w, uint32_t h);
    void setSceneSampler(uint32_t maxAniso);

    Sampler::SharedPtr mpSceneSampler;

    struct ProgramControl
    {
        bool enabled;
        bool unsetOnEnabled;
        std::string define;
        std::string value;
    };

    enum ControlID
    {
        SuperSampling,
        EnableShadows,
        EnableReflections,
        EnableSSAO,
        EnableHashedAlpha,
        EnableTransparency,
        VisualizeCascades,
        Count
    };

    enum class SamplePattern : uint32_t
    {
        Halton,
        DX11
    };

    enum class AAMode
    {
        MSAA,
        TAA
    };

    float mOpacityScale = 0.5f;
    AAMode mAAMode = AAMode::TAA;
    uint32_t mMSAASampleCount = 4;
    SamplePattern mTAASamplePattern = SamplePattern::Halton;
    Scene::SharedPtr scene;
    void applyAaMode(SampleCallbacks* pSample);
    std::vector<ProgramControl> mControls;
    void applyLightingProgramControl(ControlID controlID);

    bool mUseCameraPath = true;
    void applyCameraPathState();
    bool mPerMaterialShader = false;
    bool mEnableDepthPass = true;
    bool mUseCsSkinning = false;
    void applyCsSkinningMode();
    static const std::string skDefaultScene;
};<|MERGE_RESOLUTION|>--- conflicted
+++ resolved
@@ -147,10 +147,6 @@
     void initPostProcess();
     void initLightingPass();
     void initDepthPass();
-<<<<<<< HEAD
-    void initShadowPass(uint32_t windowWidth, uint32_t windowHeight);
-=======
->>>>>>> 4318cb3f
     void initSSAO();
     void updateLightProbe(const LightProbe::SharedPtr& pLight);
     void initTAA(SampleCallbacks* pSample);
