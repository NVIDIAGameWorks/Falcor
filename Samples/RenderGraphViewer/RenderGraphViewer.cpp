--- conflicted
+++ resolved
@@ -542,16 +542,8 @@
     }
 }
 
-<<<<<<< HEAD
-#ifdef _WIN32
-int WINAPI WinMain(_In_ HINSTANCE hInstance, _In_opt_ HINSTANCE hPrevInstance, _In_ LPSTR lpCmdLine, _In_ int nShowCmd)
-#else
-int main(int, char**)
-#endif
-=======
 // Matt TODO no loadModel()
 void RenderGraphViewer::loadModel(SampleCallbacks* pSample, const std::string& filename, bool showProgressBar)
->>>>>>> a438d91f
 {
     Mesh::resetGlobalIdCounter();
  
