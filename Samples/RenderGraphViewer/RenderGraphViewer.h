/***************************************************************************
# Copyright (c) 2018, NVIDIA CORPORATION. All rights reserved.
#
# Redistribution and use in source and binary forms, with or without
# modification, are permitted provided that the following conditions
# are met:
#  * Redistributions of source code must retain the above copyright
#    notice, this list of conditions and the following disclaimer.
#  * Redistributions in binary form must reproduce the above copyright
#    notice, this list of conditions and the following disclaimer in the
#    documentation and/or other materials provided with the distribution.
#  * Neither the name of NVIDIA CORPORATION nor the names of its
#    contributors may be used to endorse or promote products derived
#    from this software without specific prior written permission.
#
# THIS SOFTWARE IS PROVIDED BY THE COPYRIGHT HOLDERS ``AS IS'' AND ANY
# EXPRESS OR IMPLIED WARRANTIES, INCLUDING, BUT NOT LIMITED TO, THE
# IMPLIED WARRANTIES OF MERCHANTABILITY AND FITNESS FOR A PARTICULAR
# PURPOSE ARE DISCLAIMED.  IN NO EVENT SHALL THE COPYRIGHT OWNER OR
# CONTRIBUTORS BE LIABLE FOR ANY DIRECT, INDIRECT, INCIDENTAL, SPECIAL,
# EXEMPLARY, OR CONSEQUENTIAL DAMAGES (INCLUDING, BUT NOT LIMITED TO,
# PROCUREMENT OF SUBSTITUTE GOODS OR SERVICES; LOSS OF USE, DATA, OR
# PROFITS; OR BUSINESS INTERRUPTION) HOWEVER CAUSED AND ON ANY THEORY
# OF LIABILITY, WHETHER IN CONTRACT, STRICT LIABILITY, OR TORT
# (INCLUDING NEGLIGENCE OR OTHERWISE) ARISING IN ANY WAY OUT OF THE USE
# OF THIS SOFTWARE, EVEN IF ADVISED OF THE POSSIBILITY OF SUCH DAMAGE.
***************************************************************************/
#pragma once
#include "Falcor.h"

using namespace Falcor;

class RenderGraphViewer : public Renderer
{
public:
    ~RenderGraphViewer();

    void onLoad(SampleCallbacks* pSample, const RenderContext::SharedPtr& pRenderContext) override;
    void onFrameRender(SampleCallbacks* pSample, const RenderContext::SharedPtr& pRenderContext, const Fbo::SharedPtr& pTargetFbo) override;
    void onResizeSwapChain(SampleCallbacks* pSample, uint32_t width, uint32_t height) override;
    bool onKeyEvent(SampleCallbacks* pSample, const KeyboardEvent& keyEvent) override;
    bool onMouseEvent(SampleCallbacks* pSample, const MouseEvent& mouseEvent) override;
    void onGuiRender(SampleCallbacks* pSample, Gui* pGui) override;
    void onDataReload(SampleCallbacks* pSample) override;
    void onInitializeTesting(SampleCallbacks* pSample) override;
    void onBeginTestFrame(SampleTest* pSampleTest) override;
    
private:
    void renderGUIPreviewWindows(Gui* pGui);
    void fileWriteCallback(const std::string& filename);
    void loadScene(const std::string& filename, bool showProgressBar, SampleCallbacks* pSample);
    void loadModel(SampleCallbacks* pSample, const std::string& filename, bool showProgressBar);
    void loadGraphFromFile(SampleCallbacks* pSample, const std::string& filename);
    RenderGraph::SharedPtr createDefaultGraph(SampleCallbacks* pSample);
    void insertNewGraph(const RenderGraph::SharedPtr& pGraph, const std::string& fileName, const std::string& name);
    void updateOutputDropdown(const std::string& passName);
    void resetCurrentGraphOutputs();
    RenderGraph::SharedPtr createGraph(SampleCallbacks* pSample);

    FirstPersonCameraController mCamControl;
    Scene::SharedPtr mpScene;
    std::string mSceneFilename;
    bool mShowAllOutputs = true;
    bool mEditorRunning = false;
    bool mApplyGraphChanges = false;
    size_t mEditorProcess = 0;
    std::string mTempFilePath;
<<<<<<< HEAD
    std::vector<std::string> mOutputNames;
=======
    std::string mActiveRenderGraphName;
    std::string mEditingRenderGraphName;
    Gui::DropdownList mRenderGraphsList;
    uint32_t mActiveGraphIndex;
    std::unordered_set<std::string> mActiveGraphNames;

    struct DebugWindowInfo
    {
        std::string mGraphName;
        std::string mOutputName;
        bool mRenderOutput = true;
        uint32_t mNextOutputIndex = 0;
    };

    std::unordered_map<std::string, DebugWindowInfo> mDebugWindowInfos;

    struct GraphViewerInfo
    {
        RenderGraph::SharedPtr mpGraph;
        std::string mOutputString = "BlitPass.dst";
        uint32_t mGraphOutputIndex = 0;
        std::string mFileName;
        std::vector< RenderGraph::OutputInfo > mCurrentOutputs;
        std::unordered_set<std::string> mOriginalOutputNames;
        std::vector<std::string> mOutputNames;
        std::string mLastScript;
        Gui::DropdownList mOutputDropdown;
    };

    std::unordered_map<std::string, GraphViewerInfo> mGraphInfos;
>>>>>>> a438d91f
};<|MERGE_RESOLUTION|>--- conflicted
+++ resolved
@@ -65,9 +65,6 @@
     bool mApplyGraphChanges = false;
     size_t mEditorProcess = 0;
     std::string mTempFilePath;
-<<<<<<< HEAD
-    std::vector<std::string> mOutputNames;
-=======
     std::string mActiveRenderGraphName;
     std::string mEditingRenderGraphName;
     Gui::DropdownList mRenderGraphsList;
@@ -98,5 +95,4 @@
     };
 
     std::unordered_map<std::string, GraphViewerInfo> mGraphInfos;
->>>>>>> a438d91f
 };