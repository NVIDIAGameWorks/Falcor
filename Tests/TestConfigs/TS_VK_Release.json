--- conflicted
+++ resolved
@@ -59,30 +59,6 @@
             ]
         },
 
-<<<<<<< HEAD
-        "RenderGraphViewerTest":
-        {
-            "Enabled" : false,
-            "Project Name" : "RenderGraphViewer",
-            "Test Config" : {
-                "Type" : "Image Compare",
-                "Tolerance" : 0.01
-            },
-            "Project Tests Args" :
-            [
-                "-test -fixedtimedelta 0.03333 -loadscene classroom/Classroom.fscene -sstimes 7 15 -shutdowntime 16",
-                "-test -fixedtimedelta 0.03333 -loadscene pink_room/pink_room.fscene -sstimes 10 -shutdowntime 11",
-                "-test -fixedtimedelta 0.03333 -loadscene grey_and_white_room/grey_and_white_room.fscene -sstimes 10 20 32 -shutdowntime 33",
-                "-test -fixedtimedelta 0.03333 -loadscene bathroom2/bathroom.fscene -sstimes 10 20 30 -shutdowntime 31",
-                "-test -fixedtimedelta 0.03333 -loadscene living_room/living_room.fscene -sstimes 10 20 30 -shutdowntime 31",
-                "-test -fixedtimedelta 0.03333 -loadscene SunTemple/SunTemple.fscene -sstimes 10 27 50 -shutdowntime 51",
-                "-test -fixedtimedelta 0.03333 -loadscene Bistro/Bistro_Interior.fscene -sstimes 5 10 18 -shutdowntime 19",
-                "-test -fixedtimedelta 0.03333 -loadscene Bistro/Bistro_Exterior.fscene -sstimes 3 28 36 65 -shutdowntime 66"
-            ]
-        },
-
-=======
->>>>>>> 520e2986
         "ShadowsTest":
         {
 
